# Changelog
All notable changes to this project will be documented in this file.

The format is based on [Keep a Changelog](https://keepachangelog.com/en/1.0.0/),
and this project adheres to [Semantic Versioning](https://semver.org/spec/v2.0.0.html).

<<<<<<< HEAD
# [5.0.3] - 2024-01-31
- removed `boltons` from requirements
=======
>>>>>>> 8e65bdf0
# [5.0.2] - 2024-01-31
- add more parameters to `parent_service.i_list_application_parents` method

# [5.0.1] - 2024-01-26
- fix last_evaluted_key calculating in PynamoTOMondoDBAdapter

# [5.0.0] - 2024-01-25
- Application: switch to using cid-t-index (customer_id/type) from cid-index (customer_id)

# [4.0.3] - 2024-01-24
- Parent service: switch to using application_id index instead of scans

# [4.0.2] - 2024-01-18
- Fix `ct` (creation_timestamp) to store as an int in `Parent` table

# [4.0.1] - 2024-01-15
- Fix `dt` (deletion_timestamp) to store as an int in `Application` and `Parent` tables

# [4.0.0] - 2024-01-11
- Change the models in Python to match the models in Java. Table names:
  * `Application`:
    * Added: `ub` (updated by), `cb`(created by)
  * `Parents`:
    * Added: `ub` (updated by), `cb`(created by)
- Update the logic when creating `Application` and `Parents` items. New fields `ub`
and `cb` are required.

# [3.3.11] - 2023-10-26
- add dry run mode message in meta field when starting job tracer if there is
`dry_run` attribute in event

# [3.3.10] - 2023-12-14
- add optional `consistent_read` argument to the `get_nullable` function
- add the ability to set `component` of `job_tracer` decorator also manually via an argument

# [3.3.9] - 2023-12-08
- add methods for force deletion of Application/Parent

# [3.3.8] - 2023-11-28
- add `RIGHTSIZER_LICENSES` application type

# [3.3.7] - 2023-11-28
- do not scan parents when we remove application

# [3.3.6] - 2023-11-14
- remove K8S application meta dataclass because it's empty

# [3.3.5] - 2023-11-13
- remove not used `K8S_SERVICE_ACCOUNT` application type

# [3.3.4] - 2023-11-13
- fix page size in PynamoToMongoDBAdapter

# [3.3.3] - 2023-11-02
- add `tenant_name` to Parent dto

# [3.3.2] - 2023-10-16
- minor fixes

# [3.3.1] - 2023-10-16
- removed `cid-index` from Parent model

# [3.3.0] - 2023-09-12
- redid mark_deleted in application_service & parent_service. Now these 
  methods update items in DB. You don't need to call .save() afterwards
- added (temporarily ethereal) application_id index to parent. It's currently 
  not used because it does not exist in DB but once it's added to DB it 
  should be immediately taken to advantage of
- added `cid-s-index` (customer_id, scope) index to Parent model. It's used 
  in order to adjust connections between tenants and parents
- added new public methods to parent_service which use `cid-s-index`:
  - create_all_scope
  - create_tenant_scope
  - get_by_tenant_scope
  - get_by_all_scope
  - get_linked_parent_by_tenant
  - get_linked_parent
  
  and some other methods though they're not that "high level"
- added `deprecated` decorator to mark methods that should not be used

# [3.2.0] - 2023-10-03
- Requests signature changed(maestro-user-identifier added to the signature)

# [3.1.0] - 2023-10-03
- Added ThreadLocalStorageService

# [3.0.0] - 2023-09-26
- Added Python 3.10 compatibility
- Updated libraries version
- File setup.cfg brought to compatibility with new setuptools syntax

# [2.2.6] - 2023-09-20
- integrated job service into modular job tracer
- handle Decimal for on-prem update recursively

# [2.2.5] - 2023-09-20
- added `limit` attribute to `i_get_by_tenant` and `i_get_by_key` 
  methods for tenant_settings_service;
- added method `get` to tenant_settings_service
- create an item in MongoDB in case it does not exist after performing .update

# [2.2.4] - 2023-09-19
- Fix unhandled exception in `get_by_id` method in `JobService`

# [2.2.3] - 2023-09-11
- Fix an issue related to bug in encrypt method in case if parameter was not passed
- Fix an issue related to bug in get_signed_headers method in case if parameter was not passed
- Add `JobService`

# [2.2.2] - 2023-08-29
- Fix update action for PynamoTOMondoDBAdapter. Now if you use update, the 
  python instance will be updated as well.
- fix save method for batch_write for PynamoTOMondoDBAdapter
- Fix PynamoTOMondoDBAdapter.count action. Now it can accept
  filter_condition and range_key_condition
- Fix attributes_to_get (UnicodeAttribute is not hashable)

# [2.2.1] - 2023-08-07
- Fix a bug with PynamoTOMondoDBAdapter startswith condition
- add `separators=(",", ":")` to json.dumps to make the payload a bit smaller

# [2.2.0] - 2023-08-03
* add `RIGHTSIZER_LICENSES` parent type
* add `RIGHTSIZER_LICENSES` parent `pid` map key
* add `cloud` and `rate_limit` parameters to 
  `tenant_service.i_get_tenant_by_customer()`

# [2.1.6] - 2023-08-03
* Add `CUSTODIAN_ACCESS` parent type and `CUSTODIAN_ACCESS` tenant parent map 
  type
* Fix a bug when range_key_conditions for NumberAttributes did not work for MongoDB
* Fix google credentials project id
* added `job-started_at-index` GSI to the `ModularJobs` table

# [2.1.5] - 2023-07-26
* Application and Parent models were updated with new attributes:
  * creation timestamp - `ct`
  * update timestamp - `ut`
  * deletion timestamp - `dt`

# [2.1.4] - 2023-06-30
* Update setup.cfg

# [2.1.3] - 2023-06-22
* RabbitMQApplicationMeta: change config user key to `maestro_user`

# [2.1.2] - 2023-06-21
* MaestroRabbitMQTransport: change config user key to `maestro_user`

# [2.1.1] - 2023-06-21
* imports unification: update imports to use `modular_sdk` as a root

# [2.1.0] - 2023-06-14
* fix a bug with mongoDB specific types in PynamoToMongoDB adapter. 
  Now method `from_json` performs the full deep deserialization of MongoDB 
  json the same way it does it to DynamoDB JSON. Unknown types will be proxied.

# [2.0.2] - 2023-05-29
* add `AccessMeta` class which declares common model for access data to 
  another api. It contains host, port, schema and path prefix.

# [2.0.1] - 2023-05-22
* added support of applications with type `RABBITMQ`. Added code to resolve 
  credentials for such application to maestro_credentials_service.
* tenant id is returned in `account_id` attribute instead of `project` in method `get_dto`;
* Add boolean validation for settings with `_ARE_` part in setting name
* Add integer validation for settings which ends with `_LONG` or `_INT`

# [2.0.0] - 2023-05-09
* redundant API of services for the following entities was removed: Application, Parent, Tenant, Region, Customer 

# [1.4.5] - 2023-05-04
* add an ability to assume a chain of roles before querying DynamoDB and SSM. 
  Now `modular_assume_role_arn` can contain a list or role arns, split by `,`
* rewrite `BaseSafeUpdateModel` so that it could handle nested map and 
  list attributes;
* implement `update` for `PynamoToMongoDbAdapter`

# [1.4.4] - 2023-05-03
* deem all the regions where `act` attribute is absent - active within an 
  active tenant
* add an ability to use dynamic account id for applications with type AWS_ROLE

# [1.4.3] - 2023-04-24
* added ability to send a batch of requests 

# [1.4.2] - 2023-04-20
* rework encryption and decryption flow for interaction with M3 Server via RabbitMQ

# [1.4.1] - 2023-04-19
* fixed sqs service: in case `queue_url` is not set to envs a message will 
  not be sent. A warning will be shown;

# [1.4.0] - 2023-04-10
* added `maestro_credentials_service` to retrieve credentials from 
  Maestro Applications;
* added `EnvironmentContext` class to export some environment variables 
  temporarily;

# [1.3.14] - 2023-04-07
* add more parameters to `i_get_parent_by_customer`: `is_deleted`, 
  `meta_conditions`, `limit`, `last_evaluted_key`;
* added `get_parent_id` to `Tenant` model;

# [1.3.13] - 2023-04-05
* add setting deletion date (`dd`) on parent/application delete
* remove conditions converted from PynamoToMongoDBAdapter and write a
  new one which supports all the existing conditions from PynamoDB as
  well as nested attributes.

# [1.3.12] - 2023-03-31
* tenant_service: implement methods to add/remove parent id from 
  tenant parent map (pid)
* add limit and last_evaluated_key attrs to get_tenants_by_parent_id. 
  Optimize parent_service.delete

# [1.3.11] - 2023-03-27
* rework validations for setting service in add/update actions

# [1.3.10] - 2023-03-24
* add `RIGHTSIZER` type to list of supported types of Parent 
* update dependency versions

# [1.3.9] - 2023-03-22
* add `RIGHTSIZER` type to list of supported types of Application 

# [1.3.8] - 2023-03-22
* add `MODULARJobs` table 

# [1.3.7] - 2023-03-21
* fix a bug associated with incorrect group name resolving for setting service

# [1.3.6] - 2023-03-17
* compress message if `compressed` parameter in `_build_message` method is `True`

# [1.3.5] - 2023-03-16
* hide `is_permitted_to_start` check before writing to `Jobs` table
* make `compressed` parameter in `pre_process_request` function optional 

# [1.3.4] - 2023-03-14
* add ability to specify `compressed` header for requests with zipped data
* add `attributes_to_get` param to `i_get_by_dntl` and `i_get_by_acc` functions

# [1.3.3] - 2023-02-22
* add ability to manage Settings collection items via setting service 
* Add log events into rabbit_transport service
* Raise version of the `cryptography` library: 3.4.7 -> 39.0.1

# [1.3.2] - 2023-02-01
* add ability to interact with Maestro server via remote execution service
* refactored a bit, added missing attributes to Application model. 
  Added `ModularAssumeRoleClient` descriptor which simulates boto3 client but 
  uses temp credentials obtained by assuming modular_assume_role_arn;
* Fix bugs with tenants, add an alternative method to create region
  (which does not perform full table scan) (currently experimental, used only by Custodian)
* Remove inner instance from `MODULAR` and use SingletonMeta. This makes to
  code clearer and IDEA hints work
* Added `get_region_by_native_name` to region service;

# [1.3.1] - 2023-01-16
* fix resolving of nested MapAttributes where Python's var name differs from 
  attribute's `attr_name` parameter for Tenant model in MongoDB;
* add `contacts`, `DisplayNameToLowerCloudIndex`, `ProjectIndex` to Tenants model


## [1.3.0] - 2022-12-13
* Add util to trace Jobs execution result 
* Add util to trace Runtime/ScheduleRuntime segment execution result

# [1.2.0] - 2022-11-22
* fix limit and last evaluated key in PynamoDBToPymongoAdapter and refactor a bit
* add `limit` and `last_evaluated_key` params to `i_get_tenant_by_customer` 
  and `scan_tenants` methods in tenant service;
* refactor `BaseModel` and add an ability for potential users of SDK to 
  use the PynamoToMongoAdapter and BaseModel from SDK, providing their 
  MongoDB credentials and url

# [1.1.1] - 2022-11-09
* fixed expiration in cross-account access;
* added `classproperty` decorator to helpers;
* added new possible env `modular_AWS_REGION`. It has priority over `AWS_REGION` 
  and can be useful if MODULAR Tables are situated in a different region from 
  the tool that uses MODULAR SDK;
* added functions `utc_iso` and `utc_datetime` instead of `get_iso_timestamp`;

# [1.1.0] - 2022-11-04
* added `customer_id` - `type` index to `Application` model;
* added `key` - `tenant_name` index to `TenantSettings` model;
* added `CUSTODIAN:CUSTOMER` to the list of available Parent types;
* Made `modular.models.pynamodb_extension.pynamodb_to_pymongo_adapter.Result` 
  iterator instead of list;
* updated `pynamodb` version to `5.2.3`;
* fixed bugs with tenant regions;
* added some method to services to query entities in different ways;

## [1.0.0] - 2022-10-03
### Added
    -  Initial version of Modular SDK.
<|MERGE_RESOLUTION|>--- conflicted
+++ resolved
@@ -4,11 +4,9 @@
 The format is based on [Keep a Changelog](https://keepachangelog.com/en/1.0.0/),
 and this project adheres to [Semantic Versioning](https://semver.org/spec/v2.0.0.html).
 
-<<<<<<< HEAD
 # [5.0.3] - 2024-01-31
 - removed `boltons` from requirements
-=======
->>>>>>> 8e65bdf0
+
 # [5.0.2] - 2024-01-31
 - add more parameters to `parent_service.i_list_application_parents` method
 
