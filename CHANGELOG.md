--- conflicted
+++ resolved
@@ -4,15 +4,13 @@
 The format is based on [Keep a Changelog](https://keepachangelog.com/en/1.0.0/),
 and this project adheres to [Semantic Versioning](https://semver.org/spec/v2.0.0.html).
 
-<<<<<<< HEAD
-## [6.3.1] - 2025-02-11
+## [6.3.2] - 2025-02-11
 [EPMCEOOS-6607]:
 - Add the ability to connect to MongoDB using a `URI` (env `modular_mongo_uri`)
-=======
+
 ## [6.3.1] - 2025-01-06
 [EPMCEOOS-6587]:
 - Add `parent_scopes.png` as a visual example for the `parent_scopes.md` documentation
->>>>>>> fcd279df
 
 ## [6.3.0] - 2024-11-26
 - Fix Vault parameters encoder to comply with Maestro format
