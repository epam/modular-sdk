--- conflicted
+++ resolved
@@ -4,13 +4,12 @@
 The format is based on [Keep a Changelog](https://keepachangelog.com/en/1.0.0/),
 and this project adheres to [Semantic Versioning](https://semver.org/spec/v2.0.0.html).
 
-<<<<<<< HEAD
 # [2.2.0] - 2023-08-03
 * add `RIGHTSIZER_LICENSES` parent type
 * add `RIGHTSIZER_LICENSES` parent `pid` map key
 * add `cloud` and `rate_limit` parameters to 
   `tenant_service.i_get_tenant_by_customer()`
-=======
+
 # [2.1.6] - 2023-08-03
 * Add `CUSTODIAN_ACCESS` parent type and `CUSTODIAN_ACCESS` tenant parent map 
   type
@@ -23,7 +22,6 @@
   * creation timestamp - `ct`
   * update timestamp - `ut`
   * deletion timestamp - `dt`
->>>>>>> 56af49e2
 
 # [2.1.4] - 2023-06-30
 * Update setup.cfg
