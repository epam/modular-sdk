--- conflicted
+++ resolved
@@ -3,16 +3,6 @@
 
 The format is based on [Keep a Changelog](https://keepachangelog.com/en/1.0.0/),
 and this project adheres to [Semantic Versioning](https://semver.org/spec/v2.0.0.html).
-
-<<<<<<< HEAD
-## [7.1.4] - 2025-10-16
-- Update dependencies version:
-  - cachetools to ~=6.2.1
-
-=======
->>>>>>> c93b801b
-## [7.1.3] - 2025-10-09
-- Fixed an issue with listing parents by `ParentType` in `ParentService`
 
 ## [7.1.2] - 2025-08-18
 - Added "SEP_LICENSES" application type.
