# Changelog
All notable changes to this project will be documented in this file.

The format is based on [Keep a Changelog](https://keepachangelog.com/en/1.0.0/),
and this project adheres to [Semantic Versioning](https://semver.org/spec/v2.0.0.html).

<<<<<<< HEAD
## [7.0.0a1] - 202-03-13
- Disabled AWS xray SDK Patch, removed `aws-xray-sdk` from dependencies
- Create one MongoClient instead of multiple ones
- Update dependencies version:
  - boto3 to >=1.36.11
  - botocore to >=1.36.11
  - pymongo to ~=4.11.2
  - python-dateutil to >=2.9.0.post0
  - cachetools to ~=5.5.1
  - cryptography to ~=43.0.3


## [7.0.0a0] - 2025-03-05
- Rewritten Pynamo & Mongo abstraction to support all attributes and functionality:
  - `modular_sdk.models.pynamongo.models.Model` must be used instead of old BaseModel (see docs inside `modular_sdk.models.pynamongo.__init__`)
  - `get_json()` is removed. Use pynamongo.convertors.instance_to_dict or write your serializer
  - `mongo_id` attribute was replaced with `__mongo_id__`
- Updated `pymongo` version to `pymongo~=4.10.1`
- Removed `dynamodb-json~=1.4.2` package
- Removed variables, functions, classes and modules:
  - `modular_sdk.commons.DynamoDBJsonSerializer`
  - `modular_sdk.commons.build_response`
  - `modular_sdk.commons.RESPONSE_*`
  - `modular_sdk.commons.dict_without`
  - `modular_sdk.commons.error_helper`
  - `modular_sdk.commons.deep_pop`
  - `modular_sdk.helpers`
  - `modular_sdk.models.pynamodb_extension`
  - `modular_sdk.connections.mongodb_connection`
- Added:
  - `modular_sdk.models.pynamongo.index_creator.IndexCreator`
- Supported new names starting with `MODULAR_SDK_` for all available envs. 
  Previous envs can also be used though they are deprecated and will be removed

=======
## [6.5.0] - 2025-03-25
- Refactor `Modular` class to inherit from new `ModularSP` base class,  
  separating service initialization from credential logic
- Updated existing environments and make old names aliases for backward compatibility
- split service mode to db backend and secrets backend to allow more 
  flexible configurations
- Added code that retrieves envs from AWS SSM if the lib is used inside an 
  AWS Lambda


>>>>>>> 8a71bfa1
## [6.4.0] - 2025-02-05
- Support mongodb SRV connection strings with `modular_mongo_srv` env.
- Add `SEP_SANDBOX_AWS` to the list of supported application types


## [6.3.2] - 2025-02-11
[EPMCEOOS-6607]:
- Add the ability to connect to MongoDB using a `URI` (env `modular_mongo_uri`)

## [6.3.1] - 2025-01-06
[EPMCEOOS-6587]:
- Add `parent_scopes.png` as a visual example for the `parent_scopes.md` documentation

## [6.3.0] - 2024-11-26
- Fix Vault parameters encoder to comply with Maestro format
- Update `get_signed_headers` to support conditional handling of `http` and
`rabbit` specific headers

## [6.2.1] - 2024-10-18
- Update `Modular` and `MaestroHTTPTransport` classes
- Add `MaestroHTTPConfig` class
- Improved logging

## [6.2.0] - 2024-10-04
- added `MaestroHTTPTransport` to allow to interact with maestro using https protocol

## [6.1.1] - 2024-10-04
- added `MODULAR_SDK_HTTP_PROXY` and `MODULAR_SDK_HTTPS_PROXY` envs

## [6.1.0] - 2024-09-13
- Update `pika` library from version `1.0.0b1` to `1.3.2`
- Update `RabbitMqConnection` class to support `pika` version `1.3.2`
- Replace `uuid1` with `uuid4`
- Up lib version to `pynamodb==5.5.1` and `dynamodb-json~=1.4.2`

## [6.0.1b2] - 2024-09-12
- Dump lib version to `pynamodb==5.3.2` and `dynamodb-json~=1.3`

## [6.0.1b1] - 2024-09-11
- fix rabbitmq bug when a wrong message was consumed after pushing

## [6.0.0] - 2024-08-20
- Split `SIEM_DEFECT_DOJO` Parent type into:
  - CUSTODIAN_SIEM_DEFECT_DOJO
  - RIGHTSIZER_SIEM_DEFECT_DOJO

## [5.1.7] - 2024-08-20
- added more logs for RabbitMQ connection
- rollback `pika` to fix breaking changes

## [5.1.6] - 2024-08-19
- remove usage of `accN` index for Tenants model. Proxy old methods and attributes to `acc` index

## [5.1.5] - 2024-07-29
- fix `pynamodb` non compatible changes

## [5.1.4] - 2024-07-18
- removed setup.cfg and setup.py. Used pyproject.toml instead.
- changed libs versions to more flexible

## [5.1.3] - 2024-06-09
- added new Application and Parent type: "GCP_CHRONICLE_INSTANCE"

## [5.1.2] - 2024-05-13
- try to load json from vault str values

## [5.1.1] - 2024-03-12
- add pyright config to pyproject.toml
- add values preprocessor to pynamodb_to_pymongo_adapter instead of using 
  workaround with dumping-loading json
- added `is_active` to Customer model
- added `deactivation_date` to Tenant model
- added some additional parameters to ApplicationService.list method
- added some parameters to CustomerService.i_get_customer method
- added some parameters to TenantService.i_get_by_tenant method
- fixe the supported Python versions in README.md and setup.cfg files

## [5.1.0] - 2024-02-13
- Added customer settings and customer settings service

## [5.0.3] - 2024-01-31
- removed `boltons` from requirements

## [5.0.2] - 2024-01-31
- add more parameters to `parent_service.i_list_application_parents` method

## [5.0.1] - 2024-01-26
- fix last_evaluted_key calculating in PynamoTOMondoDBAdapter

## [5.0.0] - 2024-01-25
- Application: switch to using cid-t-index (customer_id/type) from cid-index (customer_id)

## [4.0.3] - 2024-01-24
- Parent service: switch to using application_id index instead of scans

## [4.0.2] - 2024-01-18
- Fix `ct` (creation_timestamp) to store as an int in `Parent` table

## [4.0.1] - 2024-01-15
- Fix `dt` (deletion_timestamp) to store as an int in `Application` and `Parent` tables

## [4.0.0] - 2024-01-11
- Change the models in Python to match the models in Java. Table names:
  * `Application`:
    * Added: `ub` (updated by), `cb`(created by)
  * `Parents`:
    * Added: `ub` (updated by), `cb`(created by)
- Update the logic when creating `Application` and `Parents` items. New fields `ub`
and `cb` are required.

## [3.3.11] - 2023-10-26
- add dry run mode message in meta field when starting job tracer if there is
`dry_run` attribute in event

## [3.3.10] - 2023-12-14
- add optional `consistent_read` argument to the `get_nullable` function
- add the ability to set `component` of `job_tracer` decorator also manually via an argument

## [3.3.9] - 2023-12-08
- add methods for force deletion of Application/Parent

## [3.3.8] - 2023-11-28
- add `RIGHTSIZER_LICENSES` application type

## [3.3.7] - 2023-11-28
- do not scan parents when we remove application

## [3.3.6] - 2023-11-14
- remove K8S application meta dataclass because it's empty

## [3.3.5] - 2023-11-13
- remove not used `K8S_SERVICE_ACCOUNT` application type

## [3.3.4] - 2023-11-13
- fix page size in PynamoToMongoDBAdapter

## [3.3.3] - 2023-11-02
- add `tenant_name` to Parent dto

## [3.3.2] - 2023-10-16
- minor fixes

## [3.3.1] - 2023-10-16
- removed `cid-index` from Parent model

## [3.3.0] - 2023-09-12
- redid mark_deleted in application_service & parent_service. Now these 
  methods update items in DB. You don't need to call .save() afterwards
- added (temporarily ethereal) application_id index to parent. It's currently 
  not used because it does not exist in DB but once it's added to DB it 
  should be immediately taken to advantage of
- added `cid-s-index` (customer_id, scope) index to Parent model. It's used 
  in order to adjust connections between tenants and parents
- added new public methods to parent_service which use `cid-s-index`:
  - create_all_scope
  - create_tenant_scope
  - get_by_tenant_scope
  - get_by_all_scope
  - get_linked_parent_by_tenant
  - get_linked_parent
  
  and some other methods though they're not that "high level"
- added `deprecated` decorator to mark methods that should not be used

## [3.2.0] - 2023-10-03
- Requests signature changed(maestro-user-identifier added to the signature)

## [3.1.0] - 2023-10-03
- Added ThreadLocalStorageService

## [3.0.0] - 2023-09-26
- Added Python 3.10 compatibility
- Updated libraries version
- File setup.cfg brought to compatibility with new setuptools syntax

## [2.2.6] - 2023-09-20
- integrated job service into modular job tracer
- handle Decimal for on-prem update recursively

## [2.2.5] - 2023-09-20
- added `limit` attribute to `i_get_by_tenant` and `i_get_by_key` 
  methods for tenant_settings_service;
- added method `get` to tenant_settings_service
- create an item in MongoDB in case it does not exist after performing .update

## [2.2.4] - 2023-09-19
- Fix unhandled exception in `get_by_id` method in `JobService`

## [2.2.3] - 2023-09-11
- Fix an issue related to bug in encrypt method in case if parameter was not passed
- Fix an issue related to bug in get_signed_headers method in case if parameter was not passed
- Add `JobService`

## [2.2.2] - 2023-08-29
- Fix update action for PynamoTOMondoDBAdapter. Now if you use update, the 
  python instance will be updated as well.
- fix save method for batch_write for PynamoTOMondoDBAdapter
- Fix PynamoTOMondoDBAdapter.count action. Now it can accept
  filter_condition and range_key_condition
- Fix attributes_to_get (UnicodeAttribute is not hashable)

## [2.2.1] - 2023-08-07
- Fix a bug with PynamoTOMondoDBAdapter startswith condition
- add `separators=(",", ":")` to json.dumps to make the payload a bit smaller

## [2.2.0] - 2023-08-03
- add `RIGHTSIZER_LICENSES` parent type
- add `RIGHTSIZER_LICENSES` parent `pid` map key
- add `cloud` and `rate_limit` parameters to 
  `tenant_service.i_get_tenant_by_customer()`

## [2.1.6] - 2023-08-03
- Add `CUSTODIAN_ACCESS` parent type and `CUSTODIAN_ACCESS` tenant parent map 
  type
- Fix a bug when range_key_conditions for NumberAttributes did not work for MongoDB
- Fix google credentials project id
- added `job-started_at-index` GSI to the `ModularJobs` table

## [2.1.5] - 2023-07-26
- Application and Parent models were updated with new attributes:
  - creation timestamp - `ct`
  - update timestamp - `ut`
  - deletion timestamp - `dt`

## [2.1.4] - 2023-06-30
- Update setup.cfg

## [2.1.3] - 2023-06-22
- RabbitMQApplicationMeta: change config user key to `maestro_user`

## [2.1.2] - 2023-06-21
- MaestroRabbitMQTransport: change config user key to `maestro_user`

## [2.1.1] - 2023-06-21
- imports unification: update imports to use `modular_sdk` as a root

## [2.1.0] - 2023-06-14
- fix a bug with mongoDB specific types in PynamoToMongoDB adapter. 
  Now method `from_json` performs the full deep deserialization of MongoDB 
  json the same way it does it to DynamoDB JSON. Unknown types will be proxied.

## [2.0.2] - 2023-05-29
- add `AccessMeta` class which declares common model for access data to 
  another api. It contains host, port, schema and path prefix.

## [2.0.1] - 2023-05-22
- added support of applications with type `RABBITMQ`. Added code to resolve 
  credentials for such application to maestro_credentials_service.
- tenant id is returned in `account_id` attribute instead of `project` in method `get_dto`;
- Add boolean validation for settings with `_ARE_` part in setting name
- Add integer validation for settings which ends with `_LONG` or `_INT`

## [2.0.0] - 2023-05-09
- redundant API of services for the following entities was removed: Application, Parent, Tenant, Region, Customer 

## [1.4.5] - 2023-05-04
- add an ability to assume a chain of roles before querying DynamoDB and SSM. 
  Now `modular_assume_role_arn` can contain a list or role arns, split by `,`
- rewrite `BaseSafeUpdateModel` so that it could handle nested map and 
  list attributes;
- implement `update` for `PynamoToMongoDbAdapter`

## [1.4.4] - 2023-05-03
- deem all the regions where `act` attribute is absent - active within an 
  active tenant
- add an ability to use dynamic account id for applications with type AWS_ROLE

## [1.4.3] - 2023-04-24
- added ability to send a batch of requests 

## [1.4.2] - 2023-04-20
- rework encryption and decryption flow for interaction with M3 Server via RabbitMQ

## [1.4.1] - 2023-04-19
- fixed sqs service: in case `queue_url` is not set to envs a message will 
  not be sent. A warning will be shown;

## [1.4.0] - 2023-04-10
- added `maestro_credentials_service` to retrieve credentials from 
  Maestro Applications;
- added `EnvironmentContext` class to export some environment variables 
  temporarily;

## [1.3.14] - 2023-04-07
- add more parameters to `i_get_parent_by_customer`: `is_deleted`, 
  `meta_conditions`, `limit`, `last_evaluted_key`;
- added `get_parent_id` to `Tenant` model;

## [1.3.13] - 2023-04-05
- add setting deletion date (`dd`) on parent/application delete
- remove conditions converted from PynamoToMongoDBAdapter and write a
  new one which supports all the existing conditions from PynamoDB as
  well as nested attributes.

## [1.3.12] - 2023-03-31
- tenant_service: implement methods to add/remove parent id from 
  tenant parent map (pid)
- add limit and last_evaluated_key attrs to get_tenants_by_parent_id. 
  Optimize parent_service.delete

## [1.3.11] - 2023-03-27
- rework validations for setting service in add/update actions

## [1.3.10] - 2023-03-24
- add `RIGHTSIZER` type to list of supported types of Parent 
- update dependency versions

## [1.3.9] - 2023-03-22
- add `RIGHTSIZER` type to list of supported types of Application 

## [1.3.8] - 2023-03-22
- add `MODULARJobs` table 

## [1.3.7] - 2023-03-21
- fix a bug associated with incorrect group name resolving for setting service

## [1.3.6] - 2023-03-17
- compress message if `compressed` parameter in `_build_message` method is `True`

## [1.3.5] - 2023-03-16
- hide `is_permitted_to_start` check before writing to `Jobs` table
- make `compressed` parameter in `pre_process_request` function optional 

## [1.3.4] - 2023-03-14
- add ability to specify `compressed` header for requests with zipped data
- add `attributes_to_get` param to `i_get_by_dntl` and `i_get_by_acc` functions

## [1.3.3] - 2023-02-22
- add ability to manage Settings collection items via setting service 
- Add log events into rabbit_transport service
- Raise version of the `cryptography` library: 3.4.7 -> 39.0.1

## [1.3.2] - 2023-02-01
- add ability to interact with Maestro server via remote execution service
- refactored a bit, added missing attributes to Application model. 
  Added `ModularAssumeRoleClient` descriptor which simulates boto3 client but 
  uses temp credentials obtained by assuming modular_assume_role_arn;
- Fix bugs with tenants, add an alternative method to create region
  (which does not perform full table scan) (currently experimental, used only by Custodian)
- Remove inner instance from `MODULAR` and use SingletonMeta. This makes to
  code clearer and IDEA hints work
- Added `get_region_by_native_name` to region service;

## [1.3.1] - 2023-01-16
- fix resolving of nested MapAttributes where Python's var name differs from 
  attribute's `attr_name` parameter for Tenant model in MongoDB;
- add `contacts`, `DisplayNameToLowerCloudIndex`, `ProjectIndex` to Tenants model


## [1.3.0] - 2022-12-13
- Add util to trace Jobs execution result 
- Add util to trace Runtime/ScheduleRuntime segment execution result

## [1.2.0] - 2022-11-22
- fix limit and last evaluated key in PynamoDBToPymongoAdapter and refactor a bit
- add `limit` and `last_evaluated_key` params to `i_get_tenant_by_customer` 
  and `scan_tenants` methods in tenant service;
- refactor `BaseModel` and add an ability for potential users of SDK to 
  use the PynamoToMongoAdapter and BaseModel from SDK, providing their 
  MongoDB credentials and url

## [1.1.1] - 2022-11-09
- fixed expiration in cross-account access;
- added `classproperty` decorator to helpers;
- added new possible env `modular_AWS_REGION`. It has priority over `AWS_REGION` 
  and can be useful if MODULAR Tables are situated in a different region from 
  the tool that uses MODULAR SDK;
- added functions `utc_iso` and `utc_datetime` instead of `get_iso_timestamp`;

## [1.1.0] - 2022-11-04
- added `customer_id` - `type` index to `Application` model;
- added `key` - `tenant_name` index to `TenantSettings` model;
- added `CUSTODIAN:CUSTOMER` to the list of available Parent types;
- Made `modular.models.pynamodb_extension.pynamodb_to_pymongo_adapter.Result` 
  iterator instead of list;
- updated `pynamodb` version to `5.2.3`;
- fixed bugs with tenant regions;
- added some method to services to query entities in different ways;

## [1.0.0] - 2022-10-03

### Added
    -  Initial version of Modular SDK.
<|MERGE_RESOLUTION|>--- conflicted
+++ resolved
@@ -4,8 +4,7 @@
 The format is based on [Keep a Changelog](https://keepachangelog.com/en/1.0.0/),
 and this project adheres to [Semantic Versioning](https://semver.org/spec/v2.0.0.html).
 
-<<<<<<< HEAD
-## [7.0.0a1] - 202-03-13
+## [7.0.0a1] - 2025-03-13
 - Disabled AWS xray SDK Patch, removed `aws-xray-sdk` from dependencies
 - Create one MongoClient instead of multiple ones
 - Update dependencies version:
@@ -15,7 +14,6 @@
   - python-dateutil to >=2.9.0.post0
   - cachetools to ~=5.5.1
   - cryptography to ~=43.0.3
-
 
 ## [7.0.0a0] - 2025-03-05
 - Rewritten Pynamo & Mongo abstraction to support all attributes and functionality:
@@ -39,7 +37,6 @@
 - Supported new names starting with `MODULAR_SDK_` for all available envs. 
   Previous envs can also be used though they are deprecated and will be removed
 
-=======
 ## [6.5.0] - 2025-03-25
 - Refactor `Modular` class to inherit from new `ModularSP` base class,  
   separating service initialization from credential logic
@@ -49,12 +46,9 @@
 - Added code that retrieves envs from AWS SSM if the lib is used inside an 
   AWS Lambda
 
-
->>>>>>> 8a71bfa1
 ## [6.4.0] - 2025-02-05
 - Support mongodb SRV connection strings with `modular_mongo_srv` env.
 - Add `SEP_SANDBOX_AWS` to the list of supported application types
-
 
 ## [6.3.2] - 2025-02-11
 [EPMCEOOS-6607]:
