# Changelog
All notable changes to this project will be documented in this file.

The format is based on [Keep a Changelog](https://keepachangelog.com/en/1.0.0/),
and this project adheres to [Semantic Versioning](https://semver.org/spec/v2.0.0.html).

<<<<<<< HEAD
# [5.0.3] - 2024-02-12
=======
# [5.1.1] - 2024-03-01
- added `is_active` to Customer model
- added `deactivation_date` to Tenant model
- added some additional parameters to ApplicationService.list method
- added some parameters to CustomerService.i_get_customer method
- added some parameters to TenantService.i_get_by_tenant method

# [5.1.0] - 2024-02-13
- Added customer settings and customer settings service

# [5.0.3] - 2024-01-31
>>>>>>> f19dc72e
- removed `boltons` from requirements
- Fix the supported Python version in README.md and setup.cfg files

# [5.0.2] - 2024-01-31
- add more parameters to `parent_service.i_list_application_parents` method

# [5.0.1] - 2024-01-26
- fix last_evaluted_key calculating in PynamoTOMondoDBAdapter

# [5.0.0] - 2024-01-25
- Application: switch to using cid-t-index (customer_id/type) from cid-index (customer_id)

# [4.0.3] - 2024-01-24
- Parent service: switch to using application_id index instead of scans

# [4.0.2] - 2024-01-18
- Fix `ct` (creation_timestamp) to store as an int in `Parent` table

# [4.0.1] - 2024-01-15
- Fix `dt` (deletion_timestamp) to store as an int in `Application` and `Parent` tables

# [4.0.0] - 2024-01-11
- Change the models in Python to match the models in Java. Table names:
  * `Application`:
    * Added: `ub` (updated by), `cb`(created by)
  * `Parents`:
    * Added: `ub` (updated by), `cb`(created by)
- Update the logic when creating `Application` and `Parents` items. New fields `ub`
and `cb` are required.

# [3.3.11] - 2023-10-26
- add dry run mode message in meta field when starting job tracer if there is
`dry_run` attribute in event

# [3.3.10] - 2023-12-14
- add optional `consistent_read` argument to the `get_nullable` function
- add the ability to set `component` of `job_tracer` decorator also manually via an argument

# [3.3.9] - 2023-12-08
- add methods for force deletion of Application/Parent

# [3.3.8] - 2023-11-28
- add `RIGHTSIZER_LICENSES` application type

# [3.3.7] - 2023-11-28
- do not scan parents when we remove application

# [3.3.6] - 2023-11-14
- remove K8S application meta dataclass because it's empty

# [3.3.5] - 2023-11-13
- remove not used `K8S_SERVICE_ACCOUNT` application type

# [3.3.4] - 2023-11-13
- fix page size in PynamoToMongoDBAdapter

# [3.3.3] - 2023-11-02
- add `tenant_name` to Parent dto

# [3.3.2] - 2023-10-16
- minor fixes

# [3.3.1] - 2023-10-16
- removed `cid-index` from Parent model

# [3.3.0] - 2023-09-12
- redid mark_deleted in application_service & parent_service. Now these 
  methods update items in DB. You don't need to call .save() afterwards
- added (temporarily ethereal) application_id index to parent. It's currently 
  not used because it does not exist in DB but once it's added to DB it 
  should be immediately taken to advantage of
- added `cid-s-index` (customer_id, scope) index to Parent model. It's used 
  in order to adjust connections between tenants and parents
- added new public methods to parent_service which use `cid-s-index`:
  - create_all_scope
  - create_tenant_scope
  - get_by_tenant_scope
  - get_by_all_scope
  - get_linked_parent_by_tenant
  - get_linked_parent
  
  and some other methods though they're not that "high level"
- added `deprecated` decorator to mark methods that should not be used

# [3.2.0] - 2023-10-03
- Requests signature changed(maestro-user-identifier added to the signature)

# [3.1.0] - 2023-10-03
- Added ThreadLocalStorageService

# [3.0.0] - 2023-09-26
- Added Python 3.10 compatibility
- Updated libraries version
- File setup.cfg brought to compatibility with new setuptools syntax

# [2.2.6] - 2023-09-20
- integrated job service into modular job tracer
- handle Decimal for on-prem update recursively

# [2.2.5] - 2023-09-20
- added `limit` attribute to `i_get_by_tenant` and `i_get_by_key` 
  methods for tenant_settings_service;
- added method `get` to tenant_settings_service
- create an item in MongoDB in case it does not exist after performing .update

# [2.2.4] - 2023-09-19
- Fix unhandled exception in `get_by_id` method in `JobService`

# [2.2.3] - 2023-09-11
- Fix an issue related to bug in encrypt method in case if parameter was not passed
- Fix an issue related to bug in get_signed_headers method in case if parameter was not passed
- Add `JobService`

# [2.2.2] - 2023-08-29
- Fix update action for PynamoTOMondoDBAdapter. Now if you use update, the 
  python instance will be updated as well.
- fix save method for batch_write for PynamoTOMondoDBAdapter
- Fix PynamoTOMondoDBAdapter.count action. Now it can accept
  filter_condition and range_key_condition
- Fix attributes_to_get (UnicodeAttribute is not hashable)

# [2.2.1] - 2023-08-07
- Fix a bug with PynamoTOMondoDBAdapter startswith condition
- add `separators=(",", ":")` to json.dumps to make the payload a bit smaller

# [2.2.0] - 2023-08-03
* add `RIGHTSIZER_LICENSES` parent type
* add `RIGHTSIZER_LICENSES` parent `pid` map key
* add `cloud` and `rate_limit` parameters to 
  `tenant_service.i_get_tenant_by_customer()`

# [2.1.6] - 2023-08-03
* Add `CUSTODIAN_ACCESS` parent type and `CUSTODIAN_ACCESS` tenant parent map 
  type
* Fix a bug when range_key_conditions for NumberAttributes did not work for MongoDB
* Fix google credentials project id
* added `job-started_at-index` GSI to the `ModularJobs` table

# [2.1.5] - 2023-07-26
* Application and Parent models were updated with new attributes:
  * creation timestamp - `ct`
  * update timestamp - `ut`
  * deletion timestamp - `dt`

# [2.1.4] - 2023-06-30
* Update setup.cfg

# [2.1.3] - 2023-06-22
* RabbitMQApplicationMeta: change config user key to `maestro_user`

# [2.1.2] - 2023-06-21
* MaestroRabbitMQTransport: change config user key to `maestro_user`

# [2.1.1] - 2023-06-21
* imports unification: update imports to use `modular_sdk` as a root

# [2.1.0] - 2023-06-14
* fix a bug with mongoDB specific types in PynamoToMongoDB adapter. 
  Now method `from_json` performs the full deep deserialization of MongoDB 
  json the same way it does it to DynamoDB JSON. Unknown types will be proxied.

# [2.0.2] - 2023-05-29
* add `AccessMeta` class which declares common model for access data to 
  another api. It contains host, port, schema and path prefix.

# [2.0.1] - 2023-05-22
* added support of applications with type `RABBITMQ`. Added code to resolve 
  credentials for such application to maestro_credentials_service.
* tenant id is returned in `account_id` attribute instead of `project` in method `get_dto`;
* Add boolean validation for settings with `_ARE_` part in setting name
* Add integer validation for settings which ends with `_LONG` or `_INT`

# [2.0.0] - 2023-05-09
* redundant API of services for the following entities was removed: Application, Parent, Tenant, Region, Customer 

# [1.4.5] - 2023-05-04
* add an ability to assume a chain of roles before querying DynamoDB and SSM. 
  Now `modular_assume_role_arn` can contain a list or role arns, split by `,`
* rewrite `BaseSafeUpdateModel` so that it could handle nested map and 
  list attributes;
* implement `update` for `PynamoToMongoDbAdapter`

# [1.4.4] - 2023-05-03
* deem all the regions where `act` attribute is absent - active within an 
  active tenant
* add an ability to use dynamic account id for applications with type AWS_ROLE

# [1.4.3] - 2023-04-24
* added ability to send a batch of requests 

# [1.4.2] - 2023-04-20
* rework encryption and decryption flow for interaction with M3 Server via RabbitMQ

# [1.4.1] - 2023-04-19
* fixed sqs service: in case `queue_url` is not set to envs a message will 
  not be sent. A warning will be shown;

# [1.4.0] - 2023-04-10
* added `maestro_credentials_service` to retrieve credentials from 
  Maestro Applications;
* added `EnvironmentContext` class to export some environment variables 
  temporarily;

# [1.3.14] - 2023-04-07
* add more parameters to `i_get_parent_by_customer`: `is_deleted`, 
  `meta_conditions`, `limit`, `last_evaluted_key`;
* added `get_parent_id` to `Tenant` model;

# [1.3.13] - 2023-04-05
* add setting deletion date (`dd`) on parent/application delete
* remove conditions converted from PynamoToMongoDBAdapter and write a
  new one which supports all the existing conditions from PynamoDB as
  well as nested attributes.

# [1.3.12] - 2023-03-31
* tenant_service: implement methods to add/remove parent id from 
  tenant parent map (pid)
* add limit and last_evaluated_key attrs to get_tenants_by_parent_id. 
  Optimize parent_service.delete

# [1.3.11] - 2023-03-27
* rework validations for setting service in add/update actions

# [1.3.10] - 2023-03-24
* add `RIGHTSIZER` type to list of supported types of Parent 
* update dependency versions

# [1.3.9] - 2023-03-22
* add `RIGHTSIZER` type to list of supported types of Application 

# [1.3.8] - 2023-03-22
* add `MODULARJobs` table 

# [1.3.7] - 2023-03-21
* fix a bug associated with incorrect group name resolving for setting service

# [1.3.6] - 2023-03-17
* compress message if `compressed` parameter in `_build_message` method is `True`

# [1.3.5] - 2023-03-16
* hide `is_permitted_to_start` check before writing to `Jobs` table
* make `compressed` parameter in `pre_process_request` function optional 

# [1.3.4] - 2023-03-14
* add ability to specify `compressed` header for requests with zipped data
* add `attributes_to_get` param to `i_get_by_dntl` and `i_get_by_acc` functions

# [1.3.3] - 2023-02-22
* add ability to manage Settings collection items via setting service 
* Add log events into rabbit_transport service
* Raise version of the `cryptography` library: 3.4.7 -> 39.0.1

# [1.3.2] - 2023-02-01
* add ability to interact with Maestro server via remote execution service
* refactored a bit, added missing attributes to Application model. 
  Added `ModularAssumeRoleClient` descriptor which simulates boto3 client but 
  uses temp credentials obtained by assuming modular_assume_role_arn;
* Fix bugs with tenants, add an alternative method to create region
  (which does not perform full table scan) (currently experimental, used only by Custodian)
* Remove inner instance from `MODULAR` and use SingletonMeta. This makes to
  code clearer and IDEA hints work
* Added `get_region_by_native_name` to region service;

# [1.3.1] - 2023-01-16
* fix resolving of nested MapAttributes where Python's var name differs from 
  attribute's `attr_name` parameter for Tenant model in MongoDB;
* add `contacts`, `DisplayNameToLowerCloudIndex`, `ProjectIndex` to Tenants model


## [1.3.0] - 2022-12-13
* Add util to trace Jobs execution result 
* Add util to trace Runtime/ScheduleRuntime segment execution result

# [1.2.0] - 2022-11-22
* fix limit and last evaluated key in PynamoDBToPymongoAdapter and refactor a bit
* add `limit` and `last_evaluated_key` params to `i_get_tenant_by_customer` 
  and `scan_tenants` methods in tenant service;
* refactor `BaseModel` and add an ability for potential users of SDK to 
  use the PynamoToMongoAdapter and BaseModel from SDK, providing their 
  MongoDB credentials and url

# [1.1.1] - 2022-11-09
* fixed expiration in cross-account access;
* added `classproperty` decorator to helpers;
* added new possible env `modular_AWS_REGION`. It has priority over `AWS_REGION` 
  and can be useful if MODULAR Tables are situated in a different region from 
  the tool that uses MODULAR SDK;
* added functions `utc_iso` and `utc_datetime` instead of `get_iso_timestamp`;

# [1.1.0] - 2022-11-04
* added `customer_id` - `type` index to `Application` model;
* added `key` - `tenant_name` index to `TenantSettings` model;
* added `CUSTODIAN:CUSTOMER` to the list of available Parent types;
* Made `modular.models.pynamodb_extension.pynamodb_to_pymongo_adapter.Result` 
  iterator instead of list;
* updated `pynamodb` version to `5.2.3`;
* fixed bugs with tenant regions;
* added some method to services to query entities in different ways;

## [1.0.0] - 2022-10-03
### Added
    -  Initial version of Modular SDK.
<|MERGE_RESOLUTION|>--- conflicted
+++ resolved
@@ -4,23 +4,19 @@
 The format is based on [Keep a Changelog](https://keepachangelog.com/en/1.0.0/),
 and this project adheres to [Semantic Versioning](https://semver.org/spec/v2.0.0.html).
 
-<<<<<<< HEAD
-# [5.0.3] - 2024-02-12
-=======
 # [5.1.1] - 2024-03-01
 - added `is_active` to Customer model
 - added `deactivation_date` to Tenant model
 - added some additional parameters to ApplicationService.list method
 - added some parameters to CustomerService.i_get_customer method
 - added some parameters to TenantService.i_get_by_tenant method
+- fixe the supported Python versions in README.md and setup.cfg files
 
 # [5.1.0] - 2024-02-13
 - Added customer settings and customer settings service
 
 # [5.0.3] - 2024-01-31
->>>>>>> f19dc72e
 - removed `boltons` from requirements
-- Fix the supported Python version in README.md and setup.cfg files
 
 # [5.0.2] - 2024-01-31
 - add more parameters to `parent_service.i_list_application_parents` method
