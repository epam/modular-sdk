--- conflicted
+++ resolved
@@ -4,7 +4,6 @@
 The format is based on [Keep a Changelog](https://keepachangelog.com/en/1.0.0/),
 and this project adheres to [Semantic Versioning](https://semver.org/spec/v2.0.0.html).
 
-<<<<<<< HEAD
 ## [7.0.0] - 2024-12-18
 - Rewritten Pynamo & Mongo abstraction to support all attributes and functionality:
   - `modular_sdk.models.pynamongo.models.Model` must be used instead of old BaseModel (see docs inside `modular_sdk.models.pynamongo.__init__`)
@@ -24,7 +23,7 @@
   - `modular_sdk.connections.mongodb_connection`
 - Added:
   - `modular_sdk.models.pynamongo.index_creator.IndexCreator`
-=======
+
 ## [6.3.2] - 2025-02-11
 [EPMCEOOS-6607]:
 - Add the ability to connect to MongoDB using a `URI` (env `modular_mongo_uri`)
@@ -32,7 +31,6 @@
 ## [6.3.1] - 2025-01-06
 [EPMCEOOS-6587]:
 - Add `parent_scopes.png` as a visual example for the `parent_scopes.md` documentation
->>>>>>> e7f80fe3
 
 ## [6.3.0] - 2024-11-26
 - Fix Vault parameters encoder to comply with Maestro format
