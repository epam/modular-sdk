# Changelog
All notable changes to this project will be documented in this file.

The format is based on [Keep a Changelog](https://keepachangelog.com/en/1.0.0/),
and this project adheres to [Semantic Versioning](https://semver.org/spec/v2.0.0.html).

<<<<<<< HEAD
## [6.5.0] - 2025-03-24
- Refactor `Modular` class to inherit from new `ModularSP` base class,  
  separating service initialization from credential logic
=======
## [6.4.0] - 2025-02-05
- Support mongodb SRV connection strings with `modular_mongo_srv` env.
- Add `SEP_SANDBOX_AWS` to the list of supported application types
>>>>>>> cb3e8df1

## [6.3.2] - 2025-02-11
[EPMCEOOS-6607]:
- Add the ability to connect to MongoDB using a `URI` (env `modular_mongo_uri`)

## [6.3.1] - 2025-01-06
[EPMCEOOS-6587]:
- Add `parent_scopes.png` as a visual example for the `parent_scopes.md` documentation

## [6.3.0] - 2024-11-26
- Fix Vault parameters encoder to comply with Maestro format
- Update `get_signed_headers` to support conditional handling of `http` and
`rabbit` specific headers

## [6.2.1] - 2024-10-18
- Update `Modular` and `MaestroHTTPTransport` classes
- Add `MaestroHTTPConfig` class
- Improved logging

## [6.2.0] - 2024-10-04
- added `MaestroHTTPTransport` to allow to interact with maestro using https protocol

## [6.1.1] - 2024-10-04
- added `MODULAR_SDK_HTTP_PROXY` and `MODULAR_SDK_HTTPS_PROXY` envs

## [6.1.0] - 2024-09-13
- Update `pika` library from version `1.0.0b1` to `1.3.2`
- Update `RabbitMqConnection` class to support `pika` version `1.3.2`
- Replace `uuid1` with `uuid4`
- Up lib version to `pynamodb==5.5.1` and `dynamodb-json~=1.4.2`

## [6.0.1b2] - 2024-09-12
- Dump lib version to `pynamodb==5.3.2` and `dynamodb-json~=1.3`

## [6.0.1b1] - 2024-09-11
- fix rabbitmq bug when a wrong message was consumed after pushing

## [6.0.0] - 2024-08-20
- Split `SIEM_DEFECT_DOJO` Parent type into:
  - CUSTODIAN_SIEM_DEFECT_DOJO
  - RIGHTSIZER_SIEM_DEFECT_DOJO

## [5.1.7] - 2024-08-20
- added more logs for RabbitMQ connection
- rollback `pika` to fix breaking changes

## [5.1.6] - 2024-08-19
- remove usage of `accN` index for Tenants model. Proxy old methods and attributes to `acc` index

## [5.1.5] - 2024-07-29
- fix `pynamodb` non compatible changes

## [5.1.4] - 2024-07-18
- removed setup.cfg and setup.py. Used pyproject.toml instead.
- changed libs versions to more flexible

## [5.1.3] - 2024-06-09
- added new Application and Parent type: "GCP_CHRONICLE_INSTANCE"

## [5.1.2] - 2024-05-13
- try to load json from vault str values

## [5.1.1] - 2024-03-12
- add pyright config to pyproject.toml
- add values preprocessor to pynamodb_to_pymongo_adapter instead of using 
  workaround with dumping-loading json
- added `is_active` to Customer model
- added `deactivation_date` to Tenant model
- added some additional parameters to ApplicationService.list method
- added some parameters to CustomerService.i_get_customer method
- added some parameters to TenantService.i_get_by_tenant method
- fixe the supported Python versions in README.md and setup.cfg files

## [5.1.0] - 2024-02-13
- Added customer settings and customer settings service

## [5.0.3] - 2024-01-31
- removed `boltons` from requirements

## [5.0.2] - 2024-01-31
- add more parameters to `parent_service.i_list_application_parents` method

## [5.0.1] - 2024-01-26
- fix last_evaluted_key calculating in PynamoTOMondoDBAdapter

## [5.0.0] - 2024-01-25
- Application: switch to using cid-t-index (customer_id/type) from cid-index (customer_id)

## [4.0.3] - 2024-01-24
- Parent service: switch to using application_id index instead of scans

## [4.0.2] - 2024-01-18
- Fix `ct` (creation_timestamp) to store as an int in `Parent` table

## [4.0.1] - 2024-01-15
- Fix `dt` (deletion_timestamp) to store as an int in `Application` and `Parent` tables

## [4.0.0] - 2024-01-11
- Change the models in Python to match the models in Java. Table names:
  * `Application`:
    * Added: `ub` (updated by), `cb`(created by)
  * `Parents`:
    * Added: `ub` (updated by), `cb`(created by)
- Update the logic when creating `Application` and `Parents` items. New fields `ub`
and `cb` are required.

## [3.3.11] - 2023-10-26
- add dry run mode message in meta field when starting job tracer if there is
`dry_run` attribute in event

## [3.3.10] - 2023-12-14
- add optional `consistent_read` argument to the `get_nullable` function
- add the ability to set `component` of `job_tracer` decorator also manually via an argument

## [3.3.9] - 2023-12-08
- add methods for force deletion of Application/Parent

## [3.3.8] - 2023-11-28
- add `RIGHTSIZER_LICENSES` application type

## [3.3.7] - 2023-11-28
- do not scan parents when we remove application

## [3.3.6] - 2023-11-14
- remove K8S application meta dataclass because it's empty

## [3.3.5] - 2023-11-13
- remove not used `K8S_SERVICE_ACCOUNT` application type

## [3.3.4] - 2023-11-13
- fix page size in PynamoToMongoDBAdapter

## [3.3.3] - 2023-11-02
- add `tenant_name` to Parent dto

## [3.3.2] - 2023-10-16
- minor fixes

## [3.3.1] - 2023-10-16
- removed `cid-index` from Parent model

## [3.3.0] - 2023-09-12
- redid mark_deleted in application_service & parent_service. Now these 
  methods update items in DB. You don't need to call .save() afterwards
- added (temporarily ethereal) application_id index to parent. It's currently 
  not used because it does not exist in DB but once it's added to DB it 
  should be immediately taken to advantage of
- added `cid-s-index` (customer_id, scope) index to Parent model. It's used 
  in order to adjust connections between tenants and parents
- added new public methods to parent_service which use `cid-s-index`:
  - create_all_scope
  - create_tenant_scope
  - get_by_tenant_scope
  - get_by_all_scope
  - get_linked_parent_by_tenant
  - get_linked_parent
  
  and some other methods though they're not that "high level"
- added `deprecated` decorator to mark methods that should not be used

## [3.2.0] - 2023-10-03
- Requests signature changed(maestro-user-identifier added to the signature)

## [3.1.0] - 2023-10-03
- Added ThreadLocalStorageService

## [3.0.0] - 2023-09-26
- Added Python 3.10 compatibility
- Updated libraries version
- File setup.cfg brought to compatibility with new setuptools syntax

## [2.2.6] - 2023-09-20
- integrated job service into modular job tracer
- handle Decimal for on-prem update recursively

## [2.2.5] - 2023-09-20
- added `limit` attribute to `i_get_by_tenant` and `i_get_by_key` 
  methods for tenant_settings_service;
- added method `get` to tenant_settings_service
- create an item in MongoDB in case it does not exist after performing .update

## [2.2.4] - 2023-09-19
- Fix unhandled exception in `get_by_id` method in `JobService`

## [2.2.3] - 2023-09-11
- Fix an issue related to bug in encrypt method in case if parameter was not passed
- Fix an issue related to bug in get_signed_headers method in case if parameter was not passed
- Add `JobService`

## [2.2.2] - 2023-08-29
- Fix update action for PynamoTOMondoDBAdapter. Now if you use update, the 
  python instance will be updated as well.
- fix save method for batch_write for PynamoTOMondoDBAdapter
- Fix PynamoTOMondoDBAdapter.count action. Now it can accept
  filter_condition and range_key_condition
- Fix attributes_to_get (UnicodeAttribute is not hashable)

## [2.2.1] - 2023-08-07
- Fix a bug with PynamoTOMondoDBAdapter startswith condition
- add `separators=(",", ":")` to json.dumps to make the payload a bit smaller

## [2.2.0] - 2023-08-03
- add `RIGHTSIZER_LICENSES` parent type
- add `RIGHTSIZER_LICENSES` parent `pid` map key
- add `cloud` and `rate_limit` parameters to 
  `tenant_service.i_get_tenant_by_customer()`

## [2.1.6] - 2023-08-03
- Add `CUSTODIAN_ACCESS` parent type and `CUSTODIAN_ACCESS` tenant parent map 
  type
- Fix a bug when range_key_conditions for NumberAttributes did not work for MongoDB
- Fix google credentials project id
- added `job-started_at-index` GSI to the `ModularJobs` table

## [2.1.5] - 2023-07-26
- Application and Parent models were updated with new attributes:
  - creation timestamp - `ct`
  - update timestamp - `ut`
  - deletion timestamp - `dt`

## [2.1.4] - 2023-06-30
- Update setup.cfg

## [2.1.3] - 2023-06-22
- RabbitMQApplicationMeta: change config user key to `maestro_user`

## [2.1.2] - 2023-06-21
- MaestroRabbitMQTransport: change config user key to `maestro_user`

## [2.1.1] - 2023-06-21
- imports unification: update imports to use `modular_sdk` as a root

## [2.1.0] - 2023-06-14
- fix a bug with mongoDB specific types in PynamoToMongoDB adapter. 
  Now method `from_json` performs the full deep deserialization of MongoDB 
  json the same way it does it to DynamoDB JSON. Unknown types will be proxied.

## [2.0.2] - 2023-05-29
- add `AccessMeta` class which declares common model for access data to 
  another api. It contains host, port, schema and path prefix.

## [2.0.1] - 2023-05-22
- added support of applications with type `RABBITMQ`. Added code to resolve 
  credentials for such application to maestro_credentials_service.
- tenant id is returned in `account_id` attribute instead of `project` in method `get_dto`;
- Add boolean validation for settings with `_ARE_` part in setting name
- Add integer validation for settings which ends with `_LONG` or `_INT`

## [2.0.0] - 2023-05-09
- redundant API of services for the following entities was removed: Application, Parent, Tenant, Region, Customer 

## [1.4.5] - 2023-05-04
- add an ability to assume a chain of roles before querying DynamoDB and SSM. 
  Now `modular_assume_role_arn` can contain a list or role arns, split by `,`
- rewrite `BaseSafeUpdateModel` so that it could handle nested map and 
  list attributes;
- implement `update` for `PynamoToMongoDbAdapter`

## [1.4.4] - 2023-05-03
- deem all the regions where `act` attribute is absent - active within an 
  active tenant
- add an ability to use dynamic account id for applications with type AWS_ROLE

## [1.4.3] - 2023-04-24
- added ability to send a batch of requests 

## [1.4.2] - 2023-04-20
- rework encryption and decryption flow for interaction with M3 Server via RabbitMQ

## [1.4.1] - 2023-04-19
- fixed sqs service: in case `queue_url` is not set to envs a message will 
  not be sent. A warning will be shown;

## [1.4.0] - 2023-04-10
- added `maestro_credentials_service` to retrieve credentials from 
  Maestro Applications;
- added `EnvironmentContext` class to export some environment variables 
  temporarily;

## [1.3.14] - 2023-04-07
- add more parameters to `i_get_parent_by_customer`: `is_deleted`, 
  `meta_conditions`, `limit`, `last_evaluted_key`;
- added `get_parent_id` to `Tenant` model;

## [1.3.13] - 2023-04-05
- add setting deletion date (`dd`) on parent/application delete
- remove conditions converted from PynamoToMongoDBAdapter and write a
  new one which supports all the existing conditions from PynamoDB as
  well as nested attributes.

## [1.3.12] - 2023-03-31
- tenant_service: implement methods to add/remove parent id from 
  tenant parent map (pid)
- add limit and last_evaluated_key attrs to get_tenants_by_parent_id. 
  Optimize parent_service.delete

## [1.3.11] - 2023-03-27
- rework validations for setting service in add/update actions

## [1.3.10] - 2023-03-24
- add `RIGHTSIZER` type to list of supported types of Parent 
- update dependency versions

## [1.3.9] - 2023-03-22
- add `RIGHTSIZER` type to list of supported types of Application 

## [1.3.8] - 2023-03-22
- add `MODULARJobs` table 

## [1.3.7] - 2023-03-21
- fix a bug associated with incorrect group name resolving for setting service

## [1.3.6] - 2023-03-17
- compress message if `compressed` parameter in `_build_message` method is `True`

## [1.3.5] - 2023-03-16
- hide `is_permitted_to_start` check before writing to `Jobs` table
- make `compressed` parameter in `pre_process_request` function optional 

## [1.3.4] - 2023-03-14
- add ability to specify `compressed` header for requests with zipped data
- add `attributes_to_get` param to `i_get_by_dntl` and `i_get_by_acc` functions

## [1.3.3] - 2023-02-22
- add ability to manage Settings collection items via setting service 
- Add log events into rabbit_transport service
- Raise version of the `cryptography` library: 3.4.7 -> 39.0.1

## [1.3.2] - 2023-02-01
- add ability to interact with Maestro server via remote execution service
- refactored a bit, added missing attributes to Application model. 
  Added `ModularAssumeRoleClient` descriptor which simulates boto3 client but 
  uses temp credentials obtained by assuming modular_assume_role_arn;
- Fix bugs with tenants, add an alternative method to create region
  (which does not perform full table scan) (currently experimental, used only by Custodian)
- Remove inner instance from `MODULAR` and use SingletonMeta. This makes to
  code clearer and IDEA hints work
- Added `get_region_by_native_name` to region service;

## [1.3.1] - 2023-01-16
- fix resolving of nested MapAttributes where Python's var name differs from 
  attribute's `attr_name` parameter for Tenant model in MongoDB;
- add `contacts`, `DisplayNameToLowerCloudIndex`, `ProjectIndex` to Tenants model


## [1.3.0] - 2022-12-13
- Add util to trace Jobs execution result 
- Add util to trace Runtime/ScheduleRuntime segment execution result

## [1.2.0] - 2022-11-22
- fix limit and last evaluated key in PynamoDBToPymongoAdapter and refactor a bit
- add `limit` and `last_evaluated_key` params to `i_get_tenant_by_customer` 
  and `scan_tenants` methods in tenant service;
- refactor `BaseModel` and add an ability for potential users of SDK to 
  use the PynamoToMongoAdapter and BaseModel from SDK, providing their 
  MongoDB credentials and url

## [1.1.1] - 2022-11-09
- fixed expiration in cross-account access;
- added `classproperty` decorator to helpers;
- added new possible env `modular_AWS_REGION`. It has priority over `AWS_REGION` 
  and can be useful if MODULAR Tables are situated in a different region from 
  the tool that uses MODULAR SDK;
- added functions `utc_iso` and `utc_datetime` instead of `get_iso_timestamp`;

## [1.1.0] - 2022-11-04
- added `customer_id` - `type` index to `Application` model;
- added `key` - `tenant_name` index to `TenantSettings` model;
- added `CUSTODIAN:CUSTOMER` to the list of available Parent types;
- Made `modular.models.pynamodb_extension.pynamodb_to_pymongo_adapter.Result` 
  iterator instead of list;
- updated `pynamodb` version to `5.2.3`;
- fixed bugs with tenant regions;
- added some method to services to query entities in different ways;

## [1.0.0] - 2022-10-03

### Added
    -  Initial version of Modular SDK.
<|MERGE_RESOLUTION|>--- conflicted
+++ resolved
@@ -4,15 +4,11 @@
 The format is based on [Keep a Changelog](https://keepachangelog.com/en/1.0.0/),
 and this project adheres to [Semantic Versioning](https://semver.org/spec/v2.0.0.html).
 
-<<<<<<< HEAD
-## [6.5.0] - 2025-03-24
-- Refactor `Modular` class to inherit from new `ModularSP` base class,  
-  separating service initialization from credential logic
-=======
 ## [6.4.0] - 2025-02-05
 - Support mongodb SRV connection strings with `modular_mongo_srv` env.
 - Add `SEP_SANDBOX_AWS` to the list of supported application types
->>>>>>> cb3e8df1
+- Refactor `Modular` class to inherit from new `ModularSP` base class,  
+  separating service initialization from credential logic
 
 ## [6.3.2] - 2025-02-11
 [EPMCEOOS-6607]:
