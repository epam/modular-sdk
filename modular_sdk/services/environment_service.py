import os
from typing import List, Optional

from modular_sdk.commons.constants import (
    ENVS_TO_HIDE,
    HIDDEN_ENV_PLACEHOLDER,
<<<<<<< HEAD
    Env,
    ServiceMode,
=======
    SERVICE_MODE_DOCKER,
    Env,
>>>>>>> 8a71bfa1
)
from modular_sdk.commons.log_helper import get_logger

_LOG = get_logger(__name__)


# NOTE: this environment service is obsolete. Use it only for
# backward compatibility
class EnvironmentService:
    def __init__(self):
        self._environment = os.environ

    def __repr__(self) -> str:
        return ', '.join(
            [
                f'{k}={v if k not in ENVS_TO_HIDE else HIDDEN_ENV_PLACEHOLDER}'
                for k, v in self._environment.items()
            ]
        )

    def set(self, name: str, value: str):
        self._environment[name] = value

    def aws_region(self) -> str:
        return Env.AWS_REGION.get()

    def default_aws_region(self) -> str:
        return Env.AWS_DEFAULT_REGION.get()

    def is_docker(self) -> bool:
<<<<<<< HEAD
        return Env.SERVICE_MODE.get() == ServiceMode.DOCKER
=======
        return Env.SERVICE_MODE.get() == SERVICE_MODE_DOCKER
>>>>>>> 8a71bfa1

    def component(self):
        return Env.COMPONENT_NAME.get()

    def application(self):
        return Env.APPLICATION_NAME.get()

    def queue_url(self) -> Optional[str]:
        return Env.QUEUE_URL.get()

    def modular_assume_role_arn(self) -> List[str]:
        """
        Returns a list of roles to assume before making requests to
        DynamoDB and SSM (currently only DynamoDB and SSM).
        They are assumed one by another in order to be able to organize
        convenient access to another AWS account. For example:
            we have Custodian prod and Modular prod (these are different
            AWS accounts). Custodian must query some tables from Modular prod.
            To make this work, we create:
            - a role on Modular prod which provides access to Modular tables;
            - a role on Custodian prod which can assume the role from Modular
            prod and can BE assumed by roles of each of our lambdas.
            What it gives us? - we don't have to change the trusted
            relationships of the role from Modular prod (perceive Modular
            prod as something far and external) in case some of our roles
            changed their names, or we add new lambdas/roles
        :return:
        """
        env = Env.ASSUME_ROLE_ARN.get()
        if not env:  # None or ''
            return []
        return env.split(',')

    def modular_aws_credentials_expiration(self) -> Optional[str]:
        """
        UTC iso
        """
        return Env.INNER_AWS_CREDENTIALS_EXPIRATION.get()

    def modular_aws_access_key_id(self) -> Optional[str]:
        return Env.INNER_AWS_ACCESS_KEY_ID.get()

    def modular_aws_secret_access_key(self) -> Optional[str]:
        return Env.INNER_AWS_SECRET_ACCESS_KEY.get()

    def modular_aws_session_token(self) -> Optional[str]:
        return Env.INNER_AWS_SESSION_TOKEN.get()

    def modular_aws_region(self) -> Optional[str]:
        return Env.ASSUME_ROLE_REGION.get()

    def inner_cache_ttl_seconds(self) -> int:
        """
        Used for cachetools.TTLCache.
        Currently used in the caching wrapper of ssm service
        :return:
        """
<<<<<<< HEAD
        from_env = Env.INNER_CACHE_TTL_SECONDS.get()
        if from_env.isdigit():
            return int(from_env)
        return int(Env.INNER_CACHE_TTL_SECONDS.default)
=======
        return int(Env.INNER_CACHE_TTL_SECONDS.get())
>>>>>>> 8a71bfa1


class EnvironmentContext:
    """
    Use it with credentials
    """

    def __init__(
        self, envs: Optional[dict] = None, reset_all: Optional[bool] = True
    ):
        self.envs = envs
        self._reset_all = reset_all
        self._is_set = False
        self._old_envs: dict = {}

    @property
    def envs(self) -> dict:
        return self._envs

    @envs.setter
    def envs(self, value: Optional[dict]):
        self._envs = self._adjust_envs(value or {})

    @staticmethod
    def _adjust_envs(envs: dict) -> dict:
        return {k: str(v) for k, v in envs.items() if v}

    def set(self):
        self._old_envs.update(os.environ)
        _LOG.info(f'Setting {", ".join(self._envs.keys())} envs')
        os.environ.update(self._envs)
        self._is_set = True

    def clear(self):
        _LOG.info(f'Unsetting {", ".join(self._envs.keys())} envs')
        if self._reset_all:
            os.environ.clear()
            os.environ.update(self._old_envs)
        else:
            [os.environ.pop(key, None) for key in self.envs]
        self._old_envs.clear()
        self._is_set = False

    def __enter__(self):
        self.set()

    def __exit__(self, exc_type, exc_val, exc_tb):
        self.clear()<|MERGE_RESOLUTION|>--- conflicted
+++ resolved
@@ -4,21 +4,14 @@
 from modular_sdk.commons.constants import (
     ENVS_TO_HIDE,
     HIDDEN_ENV_PLACEHOLDER,
-<<<<<<< HEAD
     Env,
     ServiceMode,
-=======
-    SERVICE_MODE_DOCKER,
-    Env,
->>>>>>> 8a71bfa1
 )
 from modular_sdk.commons.log_helper import get_logger
 
 _LOG = get_logger(__name__)
 
 
-# NOTE: this environment service is obsolete. Use it only for
-# backward compatibility
 class EnvironmentService:
     def __init__(self):
         self._environment = os.environ
@@ -41,11 +34,7 @@
         return Env.AWS_DEFAULT_REGION.get()
 
     def is_docker(self) -> bool:
-<<<<<<< HEAD
         return Env.SERVICE_MODE.get() == ServiceMode.DOCKER
-=======
-        return Env.SERVICE_MODE.get() == SERVICE_MODE_DOCKER
->>>>>>> 8a71bfa1
 
     def component(self):
         return Env.COMPONENT_NAME.get()
@@ -103,14 +92,10 @@
         Currently used in the caching wrapper of ssm service
         :return:
         """
-<<<<<<< HEAD
         from_env = Env.INNER_CACHE_TTL_SECONDS.get()
         if from_env.isdigit():
             return int(from_env)
         return int(Env.INNER_CACHE_TTL_SECONDS.default)
-=======
-        return int(Env.INNER_CACHE_TTL_SECONDS.get())
->>>>>>> 8a71bfa1
 
 
 class EnvironmentContext:
