--- conflicted
+++ resolved
@@ -1,15 +1,12 @@
 from datetime import datetime
-<<<<<<< HEAD
 from http import HTTPStatus
 from typing import Optional, List
-=======
-from typing import Optional, List, Union
->>>>>>> 3d255ce7
 
 from pynamodb.exceptions import DoesNotExist
 
 from modular_sdk.commons import generate_id
 from modular_sdk.commons import ModularException
+from modular_sdk.commons.time_helper import utc_iso
 from modular_sdk.commons.log_helper import get_logger
 from modular_sdk.models.job import Job
 from modular_sdk.models.pynamongo.convertors import instance_as_json_dict
@@ -19,17 +16,16 @@
 
 class JobService:
     @staticmethod
-    def create(job: str, job_id: str, application: str,
-               started_at: Union[datetime, str],
-               state: str, stopped_at: Optional[Union[datetime, str]] = None,
+    def create(job: str, job_id: str, application: str, started_at: datetime | str,
+               state: str, stopped_at: datetime | str | None = None,
                error_type: Optional[str] = None, 
                error_reason: Optional[str] = None, 
                meta: Optional[dict] = None) -> Job:
         job_id = job_id or generate_id()
         if isinstance(started_at, datetime):
-            started_at = started_at.isoformat()
+            started_at = utc_iso(started_at)
         if stopped_at and isinstance(stopped_at, datetime):
-            stopped_at = stopped_at.isoformat()
+            stopped_at = utc_iso(stopped_at)
 
         return Job(job=job, job_id=job_id, application=application, 
             started_at=started_at, state=state, stopped_at=stopped_at, 
@@ -55,12 +51,12 @@
         return list(jobs)
 
     @staticmethod
-    def list_within_daterange(job: str, start_date: Union[datetime, str],
-                              end_date: Union[datetime, str]) -> List[Job]:
+    def list_within_daterange(job: str, start_date: datetime | str,
+                              end_date: datetime | str) -> List[Job]:
         if isinstance(start_date, datetime):
-            start_date = start_date.isoformat()
+            start_date = utc_iso(start_date)
         if isinstance(end_date, datetime):
-            end_date = end_date.isoformat()
+            end_date = utc_iso(end_date)
         jobs = Job.job_started_at_index.query(
             hash_key=job,
             range_key_condition=Job.started_at.between(start_date, end_date)
@@ -72,16 +68,16 @@
         job.save()
 
     @staticmethod
-    def update(job: Job, started_at: Optional[Union[datetime, str]] = None,
+    def update(job: Job, started_at: datetime | str | None = None,
                state: Optional[str] = None, 
-               stopped_at: Optional[Union[datetime, str]] = None,
+               stopped_at: datetime | str | None = None,
                error_type: Optional[str] = None, 
                error_reason: Optional[str] = None, 
                meta: Optional[dict] = None):
         if started_at and isinstance(started_at, datetime):
-            started_at = started_at.isoformat()
+            started_at = utc_iso(started_at)
         if stopped_at and isinstance(stopped_at, datetime):
-            stopped_at = stopped_at.isoformat()
+            stopped_at = utc_iso(stopped_at)
         attributes = {
             'started_at': started_at,
             'state': state,
