import json
import re
from abc import ABC, abstractmethod
from typing import Union, Dict, Optional, List

from botocore.exceptions import ClientError
from cachetools import TTLCache

from modular_sdk.commons.constants import Env
from modular_sdk.commons.log_helper import get_logger
from modular_sdk.commons.constants import Env
from modular_sdk.commons.time_helper import utc_datetime
from modular_sdk.services.aws_creds_provider import AWSCredentialsProvider, \
    ModularAssumeRoleClient
from modular_sdk.services.environment_service import EnvironmentService

_LOG = get_logger(__name__)

SSM_NOT_AVAILABLE = re.compile(r'[^a-zA-Z0-9\/_.-]')
SecretValue = Union[Dict, List, str]


class AbstractSSMClient(ABC):

    @staticmethod
    def allowed_name(name: str) -> str:
        """
        Keeps only allowed symbols
        """
        return str(re.sub(SSM_NOT_AVAILABLE, '-', name))

    def safe_name(self, name: str, prefix: Optional[str] = None,
                  date: Optional[bool] = True) -> str:
        if prefix:
            name = f'{prefix}.{name}'
        if date:
            name = f'{name}.{utc_datetime().strftime("%m.%d.%Y.%H.%M.%S")}'
        return self.allowed_name(name)

    @abstractmethod
    def get_parameter(self, name: str) -> Optional[SecretValue]:
        ...

    @abstractmethod
    def put_parameter(self, name: str, value: SecretValue,
                      _type='SecureString') -> Optional[str]:
        ...

    @abstractmethod
    def delete_parameter(self, name: str) -> bool:
        ...


class VaultSSMClient(AbstractSSMClient):
    mount_point = 'kv'
    key = 'data'

    def __init__(self):
        self._client = None  # hvac.Client

    def _init_client(self):
        import hvac
        # TODO use some discussed constants. These I get from Custodian
<<<<<<< HEAD
        token = Env.VAULT_TOKEN.get()
        url = Env.VAULT_URL.get()
        if not url:
            url = f'http://{Env.VAULT_HOSTNAME.get()}:{Env.VAULT_PORT.get()}'
=======
        vault_token = Env.VAULT_TOKEN.get()
        vault_host = Env.VAULT_HOSTNAME.get()
        vault_port = Env.VAULT_PORT.get()
>>>>>>> 8a71bfa1
        _LOG.info('Initializing hvac client')
        self._client = hvac.Client(
            url=url,
            token=token
        )
        _LOG.info('Hvac client was initialized')

    @property
    def client(self):
        if not self._client:
            self._init_client()
        return self._client

    def get_parameter(self, name: str) -> Optional[SecretValue]:
        try:
            response = self.client.secrets.kv.v2.read_secret_version(
                path=name, mount_point=self.mount_point) or {}
        except Exception:  # hvac.InvalidPath
            return
        val = response.get('data', {}).get('data', {}).get(self.key)
        if isinstance(val, str):
            try:
                val = json.loads(val)
            except json.JSONDecodeError:
                pass
        return val

    def put_parameter(self, name: str, value: SecretValue,
                      _type='SecureString') -> Optional[str]:
        if isinstance(value, str):
            # probably Maestro does not dump string to json.
            to_save = value
        else:
            to_save = json.dumps(value, separators=(',', ':'), sort_keys=True)
        self.client.secrets.kv.v2.create_or_update_secret(
            path=name,
            secret={self.key: to_save},
            mount_point=self.mount_point
        )
        return name

    def delete_parameter(self, name: str) -> bool:
        return bool(self.client.secrets.kv.v2.delete_metadata_and_all_versions(
            path=name, mount_point=self.mount_point))


class SSMService(AWSCredentialsProvider,  # actually it's a client
                 AbstractSSMClient):
    def __init__(self, **kwargs):
        kwargs['service_name'] = 'ssm'
        super().__init__(**kwargs)

    def get_parameter(self, name: str) -> Optional[SecretValue]:
        try:
            response = self.client.get_parameter(
                Name=name,
                WithDecryption=True
            )
            value_str = response['Parameter']['Value']
            try:
                return json.loads(value_str)
            except json.JSONDecodeError:
                return value_str
        except ClientError as e:
            error_code = e.response['Error']['Code']
            _LOG.error(f'Can\'t get secret for name \'{name}\', '
                       f'error code: \'{error_code}\'')
            return

    def put_parameter(self, name: str, value: SecretValue,
                      _type='SecureString') -> Optional[str]:
        """
        In case the secret was saved successfully, its real name is returned.
        (the name can differ from the given one).
        In case something went wrong, None is returned
        """
        try:
            if isinstance(value, (list, dict)):
                value = json.dumps(value, separators=(",", ":"),
                                   sort_keys=True)
            self.client.put_parameter(
                Name=name,
                Value=value,
                Overwrite=True,
                Type=_type)
            return name
        except ClientError as e:
            error_code = e.response['Error']['Code']
            _LOG.error(f'Can\'t put secret for name \'{name}\', '
                       f'error code: \'{error_code}\'')
            return

    def delete_parameter(self, name: str) -> bool:
        try:
            self.client.delete_parameter(Name=name)
        except ClientError as e:
            error_code = e.response['Error']['Code']
            _LOG.error(f'Can\'t delete secret name \'{name}\', '
                       f'error code: \'{error_code}\'')
            return False
        return True


class ModularAssumeRoleSSMService(SSMService):
    client = ModularAssumeRoleClient('ssm')

    def __init__(self, *args, **kwargs):
        """
        No need
        """


class SSMClientCachingWrapper(AbstractSSMClient):
    def __init__(self, client: AbstractSSMClient,
                 environment_service: EnvironmentService):
        self._client = client
        self._cache = TTLCache(
            maxsize=50, ttl=environment_service.inner_cache_ttl_seconds()
        )

    @property
    def client(self) -> AbstractSSMClient:
        return self._client

    def get_parameter(self, name: str) -> Optional[SecretValue]:
        if name in self._cache:
            return self._cache[name]
        value = self.client.get_parameter(name)
        if value:
            self._cache[name] = value
        return value

    def put_parameter(self, name: str, value: SecretValue,
                      _type='SecureString') -> Optional[str]:
        name = self.client.put_parameter(name, value, _type)
        if name:
            self._cache[name] = value
        return name

    def delete_parameter(self, name: str) -> bool:
        self._cache.pop(name, None)
        return self.client.delete_parameter(name)<|MERGE_RESOLUTION|>--- conflicted
+++ resolved
@@ -8,7 +8,6 @@
 
 from modular_sdk.commons.constants import Env
 from modular_sdk.commons.log_helper import get_logger
-from modular_sdk.commons.constants import Env
 from modular_sdk.commons.time_helper import utc_datetime
 from modular_sdk.services.aws_creds_provider import AWSCredentialsProvider, \
     ModularAssumeRoleClient
@@ -16,7 +15,7 @@
 
 _LOG = get_logger(__name__)
 
-SSM_NOT_AVAILABLE = re.compile(r'[^a-zA-Z0-9\/_.-]')
+SSM_NOT_AVAILABLE = re.compile(r'[^a-zA-Z0-9/_.-]')
 SecretValue = Union[Dict, List, str]
 
 
@@ -60,17 +59,10 @@
 
     def _init_client(self):
         import hvac
-        # TODO use some discussed constants. These I get from Custodian
-<<<<<<< HEAD
         token = Env.VAULT_TOKEN.get()
         url = Env.VAULT_URL.get()
         if not url:
             url = f'http://{Env.VAULT_HOSTNAME.get()}:{Env.VAULT_PORT.get()}'
-=======
-        vault_token = Env.VAULT_TOKEN.get()
-        vault_host = Env.VAULT_HOSTNAME.get()
-        vault_port = Env.VAULT_PORT.get()
->>>>>>> 8a71bfa1
         _LOG.info('Initializing hvac client')
         self._client = hvac.Client(
             url=url,
