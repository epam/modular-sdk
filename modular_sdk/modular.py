<<<<<<< HEAD
from typing import TYPE_CHECKING

from modular_sdk.commons import SingletonMeta
from modular_sdk.commons.constants import (
    ASSUMES_ROLE_SESSION_NAME,
    Env,
    SecretsBackend,
    ServiceMode,
)
from modular_sdk.commons.time_helper import utc_iso
=======
import os
from typing import TYPE_CHECKING

from modular_sdk.commons import SingletonMeta, validate_params_combinations
from modular_sdk.commons.constants import (
    ASSUMES_ROLE_SESSION_NAME,
    MODULAR_AWS_ACCESS_KEY_ID_ENV,
    MODULAR_AWS_CREDENTIALS_EXPIRATION_ENV,
    MODULAR_AWS_SECRET_ACCESS_KEY_ENV,
    MODULAR_AWS_SESSION_TOKEN_ENV,
    MODULAR_SERVICE_MODE_ENV,
    PARAM_ASSUME_ROLE_ARN,
    PARAM_MONGO_DB_NAME,
    PARAM_MONGO_PASSWORD,
    PARAM_MONGO_SRV,
    PARAM_MONGO_URI,
    PARAM_MONGO_URL,
    PARAM_MONGO_USER,
    SERVICE_MODE_DOCKER,
    SERVICE_MODE_SAAS,
    Env,
    SecretsBackend
)
>>>>>>> 8a71bfa1

if TYPE_CHECKING:
    from modular_sdk.connections.rabbit_connection import RabbitMqConnection
    from modular_sdk.services.application_service import ApplicationService
    from modular_sdk.services.customer_service import CustomerService
<<<<<<< HEAD
    from modular_sdk.services.customer_settings_service import (
        CustomerSettingsService,
    )
=======
    from modular_sdk.services.customer_settings_service import CustomerSettingsService
>>>>>>> 8a71bfa1
    from modular_sdk.services.environment_service import EnvironmentService
    from modular_sdk.services.events_service import EventsService
    from modular_sdk.services.impl.maestro_credentials_service import (
        MaestroCredentialsService,
    )
    from modular_sdk.services.impl.maestro_http_transport_service import (
        MaestroHTTPConfig,
        MaestroHTTPTransport,
    )
    from modular_sdk.services.impl.maestro_rabbit_transport_service import (
        MaestroRabbitMQTransport,
    )
    from modular_sdk.services.lambda_service import LambdaService
    from modular_sdk.services.parent_service import ParentService
    from modular_sdk.services.region_service import RegionService
    from modular_sdk.services.settings_management_service import (
        SettingsManagementService,
    )
    from modular_sdk.services.sqs_service import SQSService
    from modular_sdk.services.ssm_service import SSMClientCachingWrapper
    from modular_sdk.services.sts_service import StsService
    from modular_sdk.services.tenant_service import TenantService
<<<<<<< HEAD
    from modular_sdk.services.tenant_settings_service import (
        TenantSettingsService,
    )
=======
    from modular_sdk.services.tenant_settings_service import TenantSettingsService
>>>>>>> 8a71bfa1
    from modular_sdk.services.thread_local_storage_service import (
        ThreadLocalStorageService,
    )


class ModularServiceProvider(metaclass=SingletonMeta):
    # services
    __rabbit_conn = None
    __environment_service = None
    __customer_service = None
    __application_service = None
    __parent_service = None
    __region_service = None
    __tenant_service = None
    __tenant_settings_service = None
    __customer_settings_service = None
    __sts_service = None
    __sqs_service = None
    __lambda_service = None
    __events_service = None
    __rabbit_transport_service = None
    __http_transport_service = None
    __settings_service = None
    __instantiated_setting_group = []
    __credentials_service = None
    __thread_local_storage_service = None

    __ssm_service = None
    __assume_role_ssm_service = None

    def __str__(self):
        return str(id(self))

<<<<<<< HEAD
    def environment_service(self) -> 'EnvironmentService':
        if not self.__environment_service:
            from modular_sdk.services.environment_service import (
                EnvironmentService,
            )
=======
    def environment_service(self) -> "EnvironmentService":
        if not self.__environment_service:
            from modular_sdk.services.environment_service import EnvironmentService
>>>>>>> 8a71bfa1

            self.__environment_service = EnvironmentService()
        return self.__environment_service

<<<<<<< HEAD
    def application_service(self) -> 'ApplicationService':
        if not self.__application_service:
            from modular_sdk.services.application_service import (
                ApplicationService,
            )
=======
    def application_service(self) -> "ApplicationService":
        if not self.__application_service:
            from modular_sdk.services.application_service import ApplicationService
>>>>>>> 8a71bfa1

            self.__application_service = ApplicationService(
                customer_service=self.customer_service()
            )
        return self.__application_service

<<<<<<< HEAD
    def customer_service(self) -> 'CustomerService':
=======
    def customer_service(self) -> "CustomerService":
>>>>>>> 8a71bfa1
        if not self.__customer_service:
            from modular_sdk.services.customer_service import CustomerService

            self.__customer_service = CustomerService()
        return self.__customer_service

<<<<<<< HEAD
    def parent_service(self) -> 'ParentService':
=======
    def parent_service(self) -> "ParentService":
>>>>>>> 8a71bfa1
        if not self.__parent_service:
            from modular_sdk.services.parent_service import ParentService

            self.__parent_service = ParentService(
                tenant_service=self.tenant_service(),
                customer_service=self.customer_service(),
            )
        return self.__parent_service

<<<<<<< HEAD
    def region_service(self) -> 'RegionService':
        if not self.__region_service:
            from modular_sdk.services.region_service import RegionService

            self.__region_service = RegionService(
                tenant_service=self.tenant_service()
            )
        return self.__region_service

    def tenant_service(self) -> 'TenantService':
=======
    def region_service(self) -> "RegionService":
        if not self.__region_service:
            from modular_sdk.services.region_service import RegionService

            self.__region_service = RegionService(tenant_service=self.tenant_service())
        return self.__region_service

    def tenant_service(self) -> "TenantService":
>>>>>>> 8a71bfa1
        if not self.__tenant_service:
            from modular_sdk.services.tenant_service import TenantService

            self.__tenant_service = TenantService()
        return self.__tenant_service

<<<<<<< HEAD
    def tenant_settings_service(self) -> 'TenantSettingsService':
=======
    def tenant_settings_service(self) -> "TenantSettingsService":
>>>>>>> 8a71bfa1
        if not self.__tenant_settings_service:
            from modular_sdk.services.tenant_settings_service import (
                TenantSettingsService,
            )

            self.__tenant_settings_service = TenantSettingsService()
        return self.__tenant_settings_service

<<<<<<< HEAD
    def customer_settings_service(self) -> 'CustomerSettingsService':
=======
    def customer_settings_service(self) -> "CustomerSettingsService":
>>>>>>> 8a71bfa1
        if not self.__customer_settings_service:
            from modular_sdk.services.customer_settings_service import (
                CustomerSettingsService,
            )

            self.__customer_settings_service = CustomerSettingsService()
        return self.__customer_settings_service

<<<<<<< HEAD
    def sts_service(self) -> 'StsService':
=======
    def sts_service(self) -> "StsService":
>>>>>>> 8a71bfa1
        if not self.__sts_service:
            from modular_sdk.services.sts_service import StsService

            self.__sts_service = StsService(
                environment_service=self.environment_service(),
                aws_region=self.environment_service().aws_region(),
            )
        return self.__sts_service

<<<<<<< HEAD
    def sqs_service(self) -> 'SQSService':
=======
    def sqs_service(self) -> "SQSService":
>>>>>>> 8a71bfa1
        if not self.__sqs_service:
            from modular_sdk.services.sqs_service import SQSService

            self.__sqs_service = SQSService(
                aws_region=self.environment_service().aws_region(),
                environment_service=self.environment_service(),
            )
        return self.__sqs_service

<<<<<<< HEAD
    def lambda_service(self) -> 'LambdaService':
=======
    def lambda_service(self) -> "LambdaService":
>>>>>>> 8a71bfa1
        if not self.__lambda_service:
            from modular_sdk.services.lambda_service import LambdaService

            self.__lambda_service = LambdaService(
                aws_region=self.environment_service().aws_region()
            )
        return self.__lambda_service

<<<<<<< HEAD
    def events_service(self) -> 'EventsService':
=======
    def events_service(self) -> "EventsService":
>>>>>>> 8a71bfa1
        if not self.__events_service:
            from modular_sdk.services.events_service import EventsService

            self.__events_service = EventsService(
                aws_region=self.environment_service().aws_region()
            )
        return self.__events_service

    def rabbit(
        self, connection_url, timeout=None, refresh=False
<<<<<<< HEAD
    ) -> 'RabbitMqConnection':
        if not self.__rabbit_conn or refresh:
            from modular_sdk.connections.rabbit_connection import (
                RabbitMqConnection,
            )
=======
    ) -> "RabbitMqConnection":
        if not self.__rabbit_conn or refresh:
            from modular_sdk.connections.rabbit_connection import RabbitMqConnection
>>>>>>> 8a71bfa1

            self.__rabbit_conn = RabbitMqConnection(
                connection_url=connection_url, timeout=timeout
            )
        return self.__rabbit_conn

    def rabbit_transport_service(
        self, connection_url, config, timeout=None
<<<<<<< HEAD
    ) -> 'MaestroRabbitMQTransport':
=======
    ) -> "MaestroRabbitMQTransport":
>>>>>>> 8a71bfa1
        if not self.__rabbit_transport_service:
            from modular_sdk.services.impl.maestro_rabbit_transport_service import (
                MaestroRabbitMQTransport,
            )

            rabbit_connection = self.rabbit(
                connection_url=connection_url, timeout=timeout, refresh=True
            )
            self.__rabbit_transport_service = MaestroRabbitMQTransport(
                rabbit_connection=rabbit_connection, config=config
            )
        return self.__rabbit_transport_service

    def http_transport_service(
        self,
        api_link: str,
<<<<<<< HEAD
        config: 'MaestroHTTPConfig',
        timeout: int | None = None,
    ) -> 'MaestroHTTPTransport':
=======
        config: "MaestroHTTPConfig",
        timeout: int | None = None,
    ) -> "MaestroHTTPTransport":
>>>>>>> 8a71bfa1
        if not self.__http_transport_service:
            from modular_sdk.services.impl.maestro_http_transport_service import (
                MaestroHTTPTransport,
            )

            self.__http_transport_service = MaestroHTTPTransport(
<<<<<<< HEAD
                config=config, api_link=api_link, timeout=timeout
            )
        return self.__http_transport_service

    def settings_service(self, group_name) -> 'SettingsManagementService':
=======
                config=config,
                api_link=api_link,
                timeout=timeout,
            )
        return self.__http_transport_service

    def settings_service(self, group_name) -> "SettingsManagementService":
>>>>>>> 8a71bfa1
        if (
            not self.__settings_service
            or group_name not in self.__instantiated_setting_group
        ):
            from modular_sdk.services.settings_management_service import (
                SettingsManagementService,
<<<<<<< HEAD
            )

            self.__settings_service = SettingsManagementService(
                group_name=group_name
=======
>>>>>>> 8a71bfa1
            )

            self.__settings_service = SettingsManagementService(group_name=group_name)
        return self.__settings_service

<<<<<<< HEAD
    def ssm_service(self) -> 'SSMClientCachingWrapper':
=======
    def ssm_service(self) -> "SSMClientCachingWrapper":
>>>>>>> 8a71bfa1
        if not self.__ssm_service:
            from modular_sdk.services.ssm_service import (
                SSMClientCachingWrapper,
                SSMService,
                VaultSSMClient,
            )

            backend = Env.SECRETS_BACKEND.get()

            if backend == SecretsBackend.VAULT:
                self.__ssm_service = VaultSSMClient()
            elif backend == SecretsBackend.SSM:
                self.__ssm_service = SSMService(
                    aws_region=self.environment_service().aws_region()
                )
            else:
                raise RuntimeError(f'Unknown secrets backend type: {backend}')
            self.__ssm_service = SSMClientCachingWrapper(
                client=self.__ssm_service,
                environment_service=self.environment_service(),
            )
        return self.__ssm_service

<<<<<<< HEAD
    def assume_role_ssm_service(self) -> 'SSMClientCachingWrapper':
=======
    def assume_role_ssm_service(self) -> "SSMClientCachingWrapper":
>>>>>>> 8a71bfa1
        if not self.__assume_role_ssm_service:
            from modular_sdk.services.ssm_service import (
                ModularAssumeRoleSSMService,
                SSMClientCachingWrapper,
                VaultSSMClient,
            )

            backend = Env.SECRETS_BACKEND.get()

            if backend == SecretsBackend.VAULT:
                self.__assume_role_ssm_service = VaultSSMClient()
            elif backend == SecretsBackend.SSM:
                self.__assume_role_ssm_service = ModularAssumeRoleSSMService()
            else:
                raise RuntimeError(f'Unknown secrets backend type: {backend}')
            self.__assume_role_ssm_service = SSMClientCachingWrapper(
                client=self.__assume_role_ssm_service,
                environment_service=self.environment_service(),
            )
        return self.__assume_role_ssm_service

<<<<<<< HEAD
    def maestro_credentials_service(self) -> 'MaestroCredentialsService':
=======
    def maestro_credentials_service(self) -> "MaestroCredentialsService":
>>>>>>> 8a71bfa1
        if not self.__credentials_service:
            from modular_sdk.services.impl.maestro_credentials_service import (
                MaestroCredentialsService,
            )

            self.__credentials_service = MaestroCredentialsService.build()
        return self.__credentials_service

<<<<<<< HEAD
    def thread_local_storage_service(self) -> 'ThreadLocalStorageService':
=======
    def thread_local_storage_service(self) -> "ThreadLocalStorageService":
>>>>>>> 8a71bfa1
        if not self.__thread_local_storage_service:
            from modular_sdk.services.thread_local_storage_service import (
                ThreadLocalStorageService,
            )

            self.__thread_local_storage_service = ThreadLocalStorageService()
        return self.__thread_local_storage_service

    def reset(self, service: str):
        """
        Removes the saved instance of the service. It is useful,
        for example, in case of gitlab service - when we want to use
<<<<<<< HEAD
        different rule-sources configurations"""
        private_service_name = f'__ModularServiceProvider_{service}'
        if not hasattr(self, private_service_name):
            raise AssertionError(
                f'In case you are using this method, make sure your '
                f'service {private_service_name} exists amongst the '
                f'private attributes'
=======
        different rule-sources configurations
        """
        private_service_name = f"_ModularServiceProvider__{service}"
        if not hasattr(self, private_service_name):
            raise AssertionError(
                f"In case you are using this method, make sure your "
                f"service {private_service_name} exists amongst the "
                f"private attributes"
>>>>>>> 8a71bfa1
            )
        setattr(self, private_service_name, None)


class Modular(ModularServiceProvider, metaclass=SingletonMeta):
<<<<<<< HEAD
    def __init__(
        self,
        *,
        modular_service_mode: str | ServiceMode | None = None,
        modular_mongo_user: str | None = None,
        modular_mongo_password: str | None = None,
        modular_mongo_url: str | None = None,
        modular_mongo_srv: bool = False,
        modular_mongo_db_name: str | None = None,
        modular_assume_role_arn: str | list[str] | None = None,
        modular_mongo_uri: str | None = None,
        **kwargs,
    ):
        if isinstance(modular_service_mode, ServiceMode):
            modular_service_mode = modular_service_mode.value
        if modular_service_mode is None:
            modular_service_mode = Env.SERVICE_MODE.get()
        if modular_assume_role_arn is None:
            modular_service_mode = Env.ASSUME_ROLE_ARN.get()

        if (
            modular_service_mode == ServiceMode.SAAS
            and modular_assume_role_arn
        ):
            if isinstance(modular_assume_role_arn, str):
                modular_assume_role_arn = modular_assume_role_arn.split(',')
=======
    def __init__(self, *args, **kwargs):
        kwargs = self.__collect_kwargs(kwargs)

        service_mode = kwargs.get(MODULAR_SERVICE_MODE_ENV, SERVICE_MODE_SAAS)
        assume_role_arn = kwargs.get(PARAM_ASSUME_ROLE_ARN)
        if service_mode == SERVICE_MODE_SAAS and assume_role_arn:
>>>>>>> 8a71bfa1
            sts_service = self.sts_service()
            assumed_credentials = sts_service.assume_roles_chain(
                list(
                    sts_service.assume_roles_default_payloads(
<<<<<<< HEAD
                        modular_assume_role_arn, ASSUMES_ROLE_SESSION_NAME
                    )
                )
            )
            Env.INNER_AWS_ACCESS_KEY_ID.set(
                assumed_credentials['aws_access_key_id']
            )
            Env.INNER_AWS_SECRET_ACCESS_KEY.set(
                assumed_credentials['aws_secret_access_key']
            )
            Env.INNER_AWS_SESSION_TOKEN.set(
                assumed_credentials['aws_session_token']
            )
            Env.INNER_AWS_CREDENTIALS_EXPIRATION.set(
                utc_iso(assumed_credentials['expiration'])
            )
            Env.ASSUME_ROLE_ARN.set(','.join(modular_assume_role_arn))
        elif modular_service_mode == ServiceMode.DOCKER:
            Env.SERVICE_MODE.set(modular_service_mode)
            if modular_mongo_user is not None:
                Env.MONGO_USER.set(modular_mongo_user)
            if modular_mongo_password is not None:
                Env.MONGO_PASSWORD.set(modular_mongo_password)
            if modular_mongo_url is not None:
                Env.MONGO_URL.set(modular_mongo_url)
            if modular_mongo_srv:
                Env.MONGO_SRV.set(str(modular_mongo_srv))
            if modular_mongo_db_name is not None:
                Env.MONGO_DB_NAME.set(modular_mongo_db_name)
            if modular_mongo_uri is not None:
                Env.MONGO_URI.set(modular_mongo_uri)
=======
                        assume_role_arn.split(","), ASSUMES_ROLE_SESSION_NAME
                    )
                )
            )
            os.environ[MODULAR_AWS_ACCESS_KEY_ID_ENV] = assumed_credentials[
                "aws_access_key_id"
            ]
            os.environ[MODULAR_AWS_SECRET_ACCESS_KEY_ENV] = assumed_credentials[
                "aws_secret_access_key"
            ]
            os.environ[MODULAR_AWS_SESSION_TOKEN_ENV] = assumed_credentials[
                "aws_session_token"
            ]
            os.environ[MODULAR_AWS_CREDENTIALS_EXPIRATION_ENV] = assumed_credentials[
                "expiration"
            ].isoformat()
            os.environ[PARAM_ASSUME_ROLE_ARN] = assume_role_arn
        elif service_mode == SERVICE_MODE_DOCKER:
            required_mongodb_uri_attrs = (
                MODULAR_SERVICE_MODE_ENV,
                PARAM_MONGO_DB_NAME,
                PARAM_MONGO_URI,
            )
            required_mongodb_details_attrs = (
                MODULAR_SERVICE_MODE_ENV,
                PARAM_MONGO_USER,
                PARAM_MONGO_PASSWORD,
                PARAM_MONGO_URL,
                PARAM_MONGO_DB_NAME,
            )
            mongodb_attrs = validate_params_combinations(
                event=kwargs,
                required_params_lists=[
                    required_mongodb_uri_attrs,
                    required_mongodb_details_attrs,
                ],
            )

            for attr in mongodb_attrs:
                os.environ[attr] = kwargs.get(attr)

            srv_enabled = kwargs.get(PARAM_MONGO_SRV)
            if srv_enabled and mongodb_attrs is required_mongodb_details_attrs:
                os.environ[PARAM_MONGO_SRV] = srv_enabled

    @staticmethod
    def __collect_kwargs(kwargs):
        """
        PARAM_ASSUME_ROLE_ARN is string, but it can contain multiple
        roles divided by ',', hence:
        TODO, in case kwargs are given, we should expect
         modular_assume_role_arn to be a list. Or, better, use
         environment_service here instead of os.environ. ES already
         converts values.
        :param kwargs:
        :return:
        """
        allowed_attrs = (
            MODULAR_SERVICE_MODE_ENV,
            PARAM_MONGO_USER,
            PARAM_MONGO_PASSWORD,
            PARAM_MONGO_SRV,
            PARAM_MONGO_URL,
            PARAM_MONGO_DB_NAME,
            PARAM_ASSUME_ROLE_ARN,
            PARAM_MONGO_URI,
        )
        kwargs = {k: v for k, v in kwargs.items() if k in allowed_attrs}

        for attr in allowed_attrs:
            if attr not in kwargs and attr in os.environ:
                kwargs[attr] = os.environ.get(attr)
        if not kwargs.get(MODULAR_SERVICE_MODE_ENV):
            kwargs[MODULAR_SERVICE_MODE_ENV] = SERVICE_MODE_SAAS
        return kwargs
>>>>>>> 8a71bfa1
<|MERGE_RESOLUTION|>--- conflicted
+++ resolved
@@ -1,4 +1,3 @@
-<<<<<<< HEAD
 from typing import TYPE_CHECKING
 
 from modular_sdk.commons import SingletonMeta
@@ -9,43 +8,14 @@
     ServiceMode,
 )
 from modular_sdk.commons.time_helper import utc_iso
-=======
-import os
-from typing import TYPE_CHECKING
-
-from modular_sdk.commons import SingletonMeta, validate_params_combinations
-from modular_sdk.commons.constants import (
-    ASSUMES_ROLE_SESSION_NAME,
-    MODULAR_AWS_ACCESS_KEY_ID_ENV,
-    MODULAR_AWS_CREDENTIALS_EXPIRATION_ENV,
-    MODULAR_AWS_SECRET_ACCESS_KEY_ENV,
-    MODULAR_AWS_SESSION_TOKEN_ENV,
-    MODULAR_SERVICE_MODE_ENV,
-    PARAM_ASSUME_ROLE_ARN,
-    PARAM_MONGO_DB_NAME,
-    PARAM_MONGO_PASSWORD,
-    PARAM_MONGO_SRV,
-    PARAM_MONGO_URI,
-    PARAM_MONGO_URL,
-    PARAM_MONGO_USER,
-    SERVICE_MODE_DOCKER,
-    SERVICE_MODE_SAAS,
-    Env,
-    SecretsBackend
-)
->>>>>>> 8a71bfa1
 
 if TYPE_CHECKING:
     from modular_sdk.connections.rabbit_connection import RabbitMqConnection
     from modular_sdk.services.application_service import ApplicationService
     from modular_sdk.services.customer_service import CustomerService
-<<<<<<< HEAD
     from modular_sdk.services.customer_settings_service import (
         CustomerSettingsService,
     )
-=======
-    from modular_sdk.services.customer_settings_service import CustomerSettingsService
->>>>>>> 8a71bfa1
     from modular_sdk.services.environment_service import EnvironmentService
     from modular_sdk.services.events_service import EventsService
     from modular_sdk.services.impl.maestro_credentials_service import (
@@ -68,13 +38,9 @@
     from modular_sdk.services.ssm_service import SSMClientCachingWrapper
     from modular_sdk.services.sts_service import StsService
     from modular_sdk.services.tenant_service import TenantService
-<<<<<<< HEAD
     from modular_sdk.services.tenant_settings_service import (
         TenantSettingsService,
     )
-=======
-    from modular_sdk.services.tenant_settings_service import TenantSettingsService
->>>>>>> 8a71bfa1
     from modular_sdk.services.thread_local_storage_service import (
         ThreadLocalStorageService,
     )
@@ -108,54 +74,34 @@
     def __str__(self):
         return str(id(self))
 
-<<<<<<< HEAD
     def environment_service(self) -> 'EnvironmentService':
         if not self.__environment_service:
             from modular_sdk.services.environment_service import (
                 EnvironmentService,
             )
-=======
-    def environment_service(self) -> "EnvironmentService":
-        if not self.__environment_service:
-            from modular_sdk.services.environment_service import EnvironmentService
->>>>>>> 8a71bfa1
 
             self.__environment_service = EnvironmentService()
         return self.__environment_service
 
-<<<<<<< HEAD
     def application_service(self) -> 'ApplicationService':
         if not self.__application_service:
             from modular_sdk.services.application_service import (
                 ApplicationService,
             )
-=======
-    def application_service(self) -> "ApplicationService":
-        if not self.__application_service:
-            from modular_sdk.services.application_service import ApplicationService
->>>>>>> 8a71bfa1
 
             self.__application_service = ApplicationService(
                 customer_service=self.customer_service()
             )
         return self.__application_service
 
-<<<<<<< HEAD
     def customer_service(self) -> 'CustomerService':
-=======
-    def customer_service(self) -> "CustomerService":
->>>>>>> 8a71bfa1
         if not self.__customer_service:
             from modular_sdk.services.customer_service import CustomerService
 
             self.__customer_service = CustomerService()
         return self.__customer_service
 
-<<<<<<< HEAD
     def parent_service(self) -> 'ParentService':
-=======
-    def parent_service(self) -> "ParentService":
->>>>>>> 8a71bfa1
         if not self.__parent_service:
             from modular_sdk.services.parent_service import ParentService
 
@@ -165,7 +111,6 @@
             )
         return self.__parent_service
 
-<<<<<<< HEAD
     def region_service(self) -> 'RegionService':
         if not self.__region_service:
             from modular_sdk.services.region_service import RegionService
@@ -176,27 +121,13 @@
         return self.__region_service
 
     def tenant_service(self) -> 'TenantService':
-=======
-    def region_service(self) -> "RegionService":
-        if not self.__region_service:
-            from modular_sdk.services.region_service import RegionService
-
-            self.__region_service = RegionService(tenant_service=self.tenant_service())
-        return self.__region_service
-
-    def tenant_service(self) -> "TenantService":
->>>>>>> 8a71bfa1
         if not self.__tenant_service:
             from modular_sdk.services.tenant_service import TenantService
 
             self.__tenant_service = TenantService()
         return self.__tenant_service
 
-<<<<<<< HEAD
     def tenant_settings_service(self) -> 'TenantSettingsService':
-=======
-    def tenant_settings_service(self) -> "TenantSettingsService":
->>>>>>> 8a71bfa1
         if not self.__tenant_settings_service:
             from modular_sdk.services.tenant_settings_service import (
                 TenantSettingsService,
@@ -205,11 +136,7 @@
             self.__tenant_settings_service = TenantSettingsService()
         return self.__tenant_settings_service
 
-<<<<<<< HEAD
     def customer_settings_service(self) -> 'CustomerSettingsService':
-=======
-    def customer_settings_service(self) -> "CustomerSettingsService":
->>>>>>> 8a71bfa1
         if not self.__customer_settings_service:
             from modular_sdk.services.customer_settings_service import (
                 CustomerSettingsService,
@@ -218,11 +145,7 @@
             self.__customer_settings_service = CustomerSettingsService()
         return self.__customer_settings_service
 
-<<<<<<< HEAD
     def sts_service(self) -> 'StsService':
-=======
-    def sts_service(self) -> "StsService":
->>>>>>> 8a71bfa1
         if not self.__sts_service:
             from modular_sdk.services.sts_service import StsService
 
@@ -232,11 +155,7 @@
             )
         return self.__sts_service
 
-<<<<<<< HEAD
     def sqs_service(self) -> 'SQSService':
-=======
-    def sqs_service(self) -> "SQSService":
->>>>>>> 8a71bfa1
         if not self.__sqs_service:
             from modular_sdk.services.sqs_service import SQSService
 
@@ -246,11 +165,7 @@
             )
         return self.__sqs_service
 
-<<<<<<< HEAD
     def lambda_service(self) -> 'LambdaService':
-=======
-    def lambda_service(self) -> "LambdaService":
->>>>>>> 8a71bfa1
         if not self.__lambda_service:
             from modular_sdk.services.lambda_service import LambdaService
 
@@ -259,11 +174,7 @@
             )
         return self.__lambda_service
 
-<<<<<<< HEAD
     def events_service(self) -> 'EventsService':
-=======
-    def events_service(self) -> "EventsService":
->>>>>>> 8a71bfa1
         if not self.__events_service:
             from modular_sdk.services.events_service import EventsService
 
@@ -274,17 +185,11 @@
 
     def rabbit(
         self, connection_url, timeout=None, refresh=False
-<<<<<<< HEAD
     ) -> 'RabbitMqConnection':
         if not self.__rabbit_conn or refresh:
             from modular_sdk.connections.rabbit_connection import (
                 RabbitMqConnection,
             )
-=======
-    ) -> "RabbitMqConnection":
-        if not self.__rabbit_conn or refresh:
-            from modular_sdk.connections.rabbit_connection import RabbitMqConnection
->>>>>>> 8a71bfa1
 
             self.__rabbit_conn = RabbitMqConnection(
                 connection_url=connection_url, timeout=timeout
@@ -293,11 +198,7 @@
 
     def rabbit_transport_service(
         self, connection_url, config, timeout=None
-<<<<<<< HEAD
     ) -> 'MaestroRabbitMQTransport':
-=======
-    ) -> "MaestroRabbitMQTransport":
->>>>>>> 8a71bfa1
         if not self.__rabbit_transport_service:
             from modular_sdk.services.impl.maestro_rabbit_transport_service import (
                 MaestroRabbitMQTransport,
@@ -314,59 +215,34 @@
     def http_transport_service(
         self,
         api_link: str,
-<<<<<<< HEAD
         config: 'MaestroHTTPConfig',
         timeout: int | None = None,
     ) -> 'MaestroHTTPTransport':
-=======
-        config: "MaestroHTTPConfig",
-        timeout: int | None = None,
-    ) -> "MaestroHTTPTransport":
->>>>>>> 8a71bfa1
         if not self.__http_transport_service:
             from modular_sdk.services.impl.maestro_http_transport_service import (
                 MaestroHTTPTransport,
             )
 
             self.__http_transport_service = MaestroHTTPTransport(
-<<<<<<< HEAD
                 config=config, api_link=api_link, timeout=timeout
             )
         return self.__http_transport_service
 
     def settings_service(self, group_name) -> 'SettingsManagementService':
-=======
-                config=config,
-                api_link=api_link,
-                timeout=timeout,
-            )
-        return self.__http_transport_service
-
-    def settings_service(self, group_name) -> "SettingsManagementService":
->>>>>>> 8a71bfa1
         if (
             not self.__settings_service
             or group_name not in self.__instantiated_setting_group
         ):
             from modular_sdk.services.settings_management_service import (
                 SettingsManagementService,
-<<<<<<< HEAD
             )
 
             self.__settings_service = SettingsManagementService(
                 group_name=group_name
-=======
->>>>>>> 8a71bfa1
-            )
-
-            self.__settings_service = SettingsManagementService(group_name=group_name)
+            )
         return self.__settings_service
 
-<<<<<<< HEAD
     def ssm_service(self) -> 'SSMClientCachingWrapper':
-=======
-    def ssm_service(self) -> "SSMClientCachingWrapper":
->>>>>>> 8a71bfa1
         if not self.__ssm_service:
             from modular_sdk.services.ssm_service import (
                 SSMClientCachingWrapper,
@@ -390,11 +266,7 @@
             )
         return self.__ssm_service
 
-<<<<<<< HEAD
     def assume_role_ssm_service(self) -> 'SSMClientCachingWrapper':
-=======
-    def assume_role_ssm_service(self) -> "SSMClientCachingWrapper":
->>>>>>> 8a71bfa1
         if not self.__assume_role_ssm_service:
             from modular_sdk.services.ssm_service import (
                 ModularAssumeRoleSSMService,
@@ -416,11 +288,7 @@
             )
         return self.__assume_role_ssm_service
 
-<<<<<<< HEAD
     def maestro_credentials_service(self) -> 'MaestroCredentialsService':
-=======
-    def maestro_credentials_service(self) -> "MaestroCredentialsService":
->>>>>>> 8a71bfa1
         if not self.__credentials_service:
             from modular_sdk.services.impl.maestro_credentials_service import (
                 MaestroCredentialsService,
@@ -429,11 +297,7 @@
             self.__credentials_service = MaestroCredentialsService.build()
         return self.__credentials_service
 
-<<<<<<< HEAD
     def thread_local_storage_service(self) -> 'ThreadLocalStorageService':
-=======
-    def thread_local_storage_service(self) -> "ThreadLocalStorageService":
->>>>>>> 8a71bfa1
         if not self.__thread_local_storage_service:
             from modular_sdk.services.thread_local_storage_service import (
                 ThreadLocalStorageService,
@@ -446,30 +310,19 @@
         """
         Removes the saved instance of the service. It is useful,
         for example, in case of gitlab service - when we want to use
-<<<<<<< HEAD
-        different rule-sources configurations"""
+        different rule-sources configurations
+        """
         private_service_name = f'__ModularServiceProvider_{service}'
         if not hasattr(self, private_service_name):
             raise AssertionError(
                 f'In case you are using this method, make sure your '
                 f'service {private_service_name} exists amongst the '
                 f'private attributes'
-=======
-        different rule-sources configurations
-        """
-        private_service_name = f"_ModularServiceProvider__{service}"
-        if not hasattr(self, private_service_name):
-            raise AssertionError(
-                f"In case you are using this method, make sure your "
-                f"service {private_service_name} exists amongst the "
-                f"private attributes"
->>>>>>> 8a71bfa1
             )
         setattr(self, private_service_name, None)
 
 
 class Modular(ModularServiceProvider, metaclass=SingletonMeta):
-<<<<<<< HEAD
     def __init__(
         self,
         *,
@@ -496,19 +349,10 @@
         ):
             if isinstance(modular_assume_role_arn, str):
                 modular_assume_role_arn = modular_assume_role_arn.split(',')
-=======
-    def __init__(self, *args, **kwargs):
-        kwargs = self.__collect_kwargs(kwargs)
-
-        service_mode = kwargs.get(MODULAR_SERVICE_MODE_ENV, SERVICE_MODE_SAAS)
-        assume_role_arn = kwargs.get(PARAM_ASSUME_ROLE_ARN)
-        if service_mode == SERVICE_MODE_SAAS and assume_role_arn:
->>>>>>> 8a71bfa1
             sts_service = self.sts_service()
             assumed_credentials = sts_service.assume_roles_chain(
                 list(
                     sts_service.assume_roles_default_payloads(
-<<<<<<< HEAD
                         modular_assume_role_arn, ASSUMES_ROLE_SESSION_NAME
                     )
                 )
@@ -539,81 +383,4 @@
             if modular_mongo_db_name is not None:
                 Env.MONGO_DB_NAME.set(modular_mongo_db_name)
             if modular_mongo_uri is not None:
-                Env.MONGO_URI.set(modular_mongo_uri)
-=======
-                        assume_role_arn.split(","), ASSUMES_ROLE_SESSION_NAME
-                    )
-                )
-            )
-            os.environ[MODULAR_AWS_ACCESS_KEY_ID_ENV] = assumed_credentials[
-                "aws_access_key_id"
-            ]
-            os.environ[MODULAR_AWS_SECRET_ACCESS_KEY_ENV] = assumed_credentials[
-                "aws_secret_access_key"
-            ]
-            os.environ[MODULAR_AWS_SESSION_TOKEN_ENV] = assumed_credentials[
-                "aws_session_token"
-            ]
-            os.environ[MODULAR_AWS_CREDENTIALS_EXPIRATION_ENV] = assumed_credentials[
-                "expiration"
-            ].isoformat()
-            os.environ[PARAM_ASSUME_ROLE_ARN] = assume_role_arn
-        elif service_mode == SERVICE_MODE_DOCKER:
-            required_mongodb_uri_attrs = (
-                MODULAR_SERVICE_MODE_ENV,
-                PARAM_MONGO_DB_NAME,
-                PARAM_MONGO_URI,
-            )
-            required_mongodb_details_attrs = (
-                MODULAR_SERVICE_MODE_ENV,
-                PARAM_MONGO_USER,
-                PARAM_MONGO_PASSWORD,
-                PARAM_MONGO_URL,
-                PARAM_MONGO_DB_NAME,
-            )
-            mongodb_attrs = validate_params_combinations(
-                event=kwargs,
-                required_params_lists=[
-                    required_mongodb_uri_attrs,
-                    required_mongodb_details_attrs,
-                ],
-            )
-
-            for attr in mongodb_attrs:
-                os.environ[attr] = kwargs.get(attr)
-
-            srv_enabled = kwargs.get(PARAM_MONGO_SRV)
-            if srv_enabled and mongodb_attrs is required_mongodb_details_attrs:
-                os.environ[PARAM_MONGO_SRV] = srv_enabled
-
-    @staticmethod
-    def __collect_kwargs(kwargs):
-        """
-        PARAM_ASSUME_ROLE_ARN is string, but it can contain multiple
-        roles divided by ',', hence:
-        TODO, in case kwargs are given, we should expect
-         modular_assume_role_arn to be a list. Or, better, use
-         environment_service here instead of os.environ. ES already
-         converts values.
-        :param kwargs:
-        :return:
-        """
-        allowed_attrs = (
-            MODULAR_SERVICE_MODE_ENV,
-            PARAM_MONGO_USER,
-            PARAM_MONGO_PASSWORD,
-            PARAM_MONGO_SRV,
-            PARAM_MONGO_URL,
-            PARAM_MONGO_DB_NAME,
-            PARAM_ASSUME_ROLE_ARN,
-            PARAM_MONGO_URI,
-        )
-        kwargs = {k: v for k, v in kwargs.items() if k in allowed_attrs}
-
-        for attr in allowed_attrs:
-            if attr not in kwargs and attr in os.environ:
-                kwargs[attr] = os.environ.get(attr)
-        if not kwargs.get(MODULAR_SERVICE_MODE_ENV):
-            kwargs[MODULAR_SERVICE_MODE_ENV] = SERVICE_MODE_SAAS
-        return kwargs
->>>>>>> 8a71bfa1
+                Env.MONGO_URI.set(modular_mongo_uri)