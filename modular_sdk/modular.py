--- conflicted
+++ resolved
@@ -7,11 +7,7 @@
     PARAM_MONGO_USER, PARAM_ASSUME_ROLE_ARN, SERVICE_MODE_SAAS, \
     ASSUMES_ROLE_SESSION_NAME, MODULAR_AWS_ACCESS_KEY_ID_ENV, \
     MODULAR_AWS_SECRET_ACCESS_KEY_ENV, MODULAR_AWS_SESSION_TOKEN_ENV, \
-<<<<<<< HEAD
-    MODULAR_AWS_CREDENTIALS_EXPIRATION_ENV, PARAM_MONGO_SRV
-=======
-    MODULAR_AWS_CREDENTIALS_EXPIRATION_ENV, PARAM_MONGO_URI
->>>>>>> e7f80fe3
+    MODULAR_AWS_CREDENTIALS_EXPIRATION_ENV, PARAM_MONGO_URI, PARAM_MONGO_SRV
 from modular_sdk.services.impl.maestro_http_transport_service import \
     MaestroHTTPConfig
 
@@ -65,6 +61,7 @@
                 assumed_credentials['expiration'].isoformat()
             os.environ[PARAM_ASSUME_ROLE_ARN] = assume_role_arn
         elif service_mode == SERVICE_MODE_DOCKER:
+            # TODO: point here
             required_mongodb_uri_attrs = (
                 MODULAR_SERVICE_MODE_ENV, PARAM_MONGO_DB_NAME, PARAM_MONGO_URI,
             )
@@ -83,6 +80,7 @@
             for attr in required_mongodb_attrs:
                 os.environ[attr] = kwargs.get(attr)
 
+            # TODO: point here
             srv_enabled = kwargs.get(PARAM_MONGO_SRV)
             if srv_enabled is not None:
                 os.environ[PARAM_MONGO_SRV] = srv_enabled
@@ -101,14 +99,9 @@
         """
         allowed_attrs = (
             MODULAR_SERVICE_MODE_ENV, PARAM_MONGO_USER, PARAM_MONGO_PASSWORD,
-<<<<<<< HEAD
-            PARAM_MONGO_URL, PARAM_MONGO_DB_NAME, PARAM_MONGO_SRV,
-            PARAM_ASSUME_ROLE_ARN)
-=======
             PARAM_MONGO_URL, PARAM_MONGO_DB_NAME, PARAM_ASSUME_ROLE_ARN,
-            PARAM_MONGO_URI,
+            PARAM_MONGO_URI, PARAM_MONGO_SRV,
         )
->>>>>>> e7f80fe3
         kwargs = {k: v for k, v in kwargs.items() if k in allowed_attrs}
 
         for attr in allowed_attrs:
