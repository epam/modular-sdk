import os
from enum import Enum
from itertools import chain
from typing import Callable

HTTP_ATTR, HTTPS_ATTR = 'HTTP', 'HTTPS'

ASSUMES_ROLE_SESSION_NAME = 'modular'


class ServiceMode(str, Enum):
    SAAS = 'saas'
    DOCKER = 'docker'


class DBBackend(str, Enum):
    """
    Type of database backend for models
    """

    # uses boto credentials or role
    DYNAMO = 'dynamo'

    # uses mongo uri built from different parameters
    MONGO = 'mongo'

    def __str__(self):
        return self.value


class SecretsBackend(str, Enum):
    # uses boto credentials or role
    SSM = 'ssm'

    # uses token and url from envs
    VAULT = 'vault'

    def __str__(self):
        return self.value


_SENTINEL = object()


class DBBackend(str, Enum):
    """
    Type of database backend for models
    """

    # uses boto credentials or role
    DYNAMO = 'dynamo'

    # uses mongo uri built from different parameters
    MONGO = 'mongo'

    def __str__(self):
        return self.value


class SecretsBackend(str, Enum):
    # uses boto credentials or role
    SSM = 'ssm'

    # uses token and url from envs
    VAULT = 'vault'

    def __str__(self):
        return self.value


class Env(str, Enum):
    """
    Abstract enumeration class for holding environment variables
    """

    _default: str | Callable[[type['Env']], str | None] | None
    aliases: tuple[str, ...]

    def __new__(
        cls,
        value: str,
        aliases: tuple[str, ...] = (),
<<<<<<< HEAD
        default: str = None,  # pyright: ignore
=======
        default: str | Callable[[type['Env']], str | None] = None,  # pyright: ignore
>>>>>>> 8a71bfa1
    ):
        """
        All environment variables and optionally their default values.
        Since envs always have string type the default value also should be
        of string type and then converted to the necessary type in code.
        There is no default value if not specified (default equal to unset)
        """
        obj = str.__new__(cls, value)
        obj._value_ = value

        obj._default = default
        obj.aliases = aliases
        return obj

    def __str__(self) -> str:
        return self.value

    @property
    def default(self) -> str | None:
        if self._default is None:
            return
        if callable(self._default):
            return self._default(Env)
        return self._default

    def get(self, default=_SENTINEL) -> str | None:
        # TODO: improve typing
        for k in chain((self.value,), self.aliases):
            if k in os.environ:
                return os.environ[k]

        # returning a default value
        if default is _SENTINEL:
            default = self.default
        if default is not None:
            default = str(default)
        return default

    def set(self, val: str | None):
        if val is None:
            os.environ.pop(self.value, None)
        else:
            os.environ[self.value] = str(val)

    def discard(self) -> None:
        os.environ.pop(self.value, None)

    def alias(self, n: int = 0, /) -> str | None:
        try:
            return self.aliases[n]
        except IndexError:
            return

    # NOTE: aliases are kept for backward compatibility
    SERVICE_MODE = (
        'MODULAR_SDK_SERVICE_MODE',
        ('modular_service_mode',),
        'saas',
    )
    DB_BACKEND = (
        'MODULAR_SDK_DB_BACKEND',
        (),
        lambda cls: DBBackend.DYNAMO
        if cls.SERVICE_MODE.get() == 'saas'
        else DBBackend.MONGO,
    )
    SECRETS_BACKEND = (
        'MODULAR_SDK_SECRETS_BACKEND',
        (),
        lambda cls: SecretsBackend.SSM
        if cls.SERVICE_MODE.get() == 'saas'
        else SecretsBackend.VAULT,
    )

    MONGO_USER = 'MODULAR_SDK_MONGO_USER', ('modular_mongo_user',)
    MONGO_PASSWORD = 'MODULAR_SDK_MONGO_PASSWORD', ('modular_mongo_password',)
    MONGO_URL = (
        'MODULAR_SDK_MONGO_URL',
        ('modular_mongo_url',),
    )  # hostname:port
    MONGO_SRV = 'MODULAR_SDK_MONGO_SRV', ('modular_mongo_srv',)
    MONGO_URI = 'MODULAR_SDK_MONGO_URI', ('modular_mongo_uri',)  # full uri
    MONGO_DB_NAME = 'MODULAR_SDK_MONGO_DB_NAME', ('modular_mongo_db_name',)

    VAULT_TOKEN = 'MODULAR_SDK_VAULT_TOKEN', ('VAULT_TOKEN',)
    VAULT_HOSTNAME = 'MODULAR_SDK_VAULT_HOSTNAME', ('VAULT_URL',)
    VAULT_PORT = 'MODULAR_SDK_VAULT_PORT', ('VAULT_SERVICE_SERVICE_PORT',)
    VAULT_URL = 'MODULAR_SDK_VAULT_URL'

    ASSUME_ROLE_ARN = (
        'MODULAR_SDK_ASSUME_ROLE_ARN',
        ('modular_assume_role_arn',),
    )
    ASSUME_ROLE_REGION = (
        'MODULAR_SDK_ASSUME_ROLE_REGION',
        ('MODULAR_AWS_REGION',),
    )
    INNER_CACHE_TTL_SECONDS = (
        'MODULAR_SDK_INNER_CACHE_TTL_SECONDS',
        ('INNER_CACHE_TTL_SECONDS',),
        '300',
    )
    COMPONENT_NAME = ('MODULAR_SDK_COMPONENT_NAME', ('component_name',))
    APPLICATION_NAME = ('MODULAR_SDK_APPLICATION_NAME', ('application_name',))
    QUEUE_URL = ('MODULAR_SDK_QUEUE_URL', ('queue_url',))

    # these below are used
    AWS_REGION = 'AWS_REGION'
    AWS_DEFAULT_REGION = 'AWS_DEFAULT_REGION'
    LOG_LEVEL = 'MODULAR_SDK_LOG_LEVEL', (), 'INFO'

    # inner, not to be set from outside
    INNER_AWS_ACCESS_KEY_ID = (
        '_MODULAR_SDK_AWS_ACCESS_KEY_ID',
        ('modular_aws_access_key_id',),
    )
    INNER_AWS_SECRET_ACCESS_KEY = (
        '_MODULAR_SDK_AWS_SECRET_ACCESS_KEY',
        ('modular_aws_secret_access_key',),
    )
    INNER_AWS_SESSION_TOKEN = (
        '_MODULAR_SDK_AWS_SESSION_TOKEN',
        ('modular_aws_session_token',),
    )
    INNER_AWS_CREDENTIALS_EXPIRATION = (
        '_MODULAR_SDK_AWS_CREDENTIALS_EXPIRATION',
        ('modular_aws_credentials_expiration',),
    )
<<<<<<< HEAD
=======


REGION_ENV = Env.AWS_REGION.value
DEFAULT_REGION_ENV = Env.AWS_DEFAULT_REGION.value
MODULAR_REGION_ENV = Env.ASSUME_ROLE_REGION.alias()

MODULAR_SERVICE_MODE_ENV = Env.SERVICE_MODE.alias()
SERVICE_MODE_DOCKER = 'docker'
SERVICE_MODE_SAAS = 'saas'

PARAM_MONGO_USER = Env.MONGO_USER.alias()
PARAM_MONGO_PASSWORD = Env.MONGO_PASSWORD.alias()
PARAM_MONGO_URL = Env.MONGO_URL.alias()
PARAM_MONGO_URI = Env.MONGO_URI.alias()
PARAM_MONGO_DB_NAME = Env.MONGO_DB_NAME.alias()
PARAM_MONGO_SRV = Env.MONGO_SRV.alias()
PARAM_ASSUME_ROLE_ARN = Env.ASSUME_ROLE_ARN.alias()
>>>>>>> 8a71bfa1


class ParentType(str, Enum):
    AWS_ATHENA = 'AWS_ATHENA'
    AZURE_AD_SSO = 'AZURE_AD_SSO'
    GCP_SECURITY = 'GCP_SECURITY'
    AWS_MANAGEMENT = 'AWS_MANAGEMENT'
    GCP_MANAGEMENT = 'GCP_MANAGEMENT'
    AZURE_RATE_CARDS = 'AZURE_RATE_CARDS'
    AZURE_MANAGEMENT = 'AZURE_MANAGEMENT'
    AWS_COST_EXPLORER = 'AWS_COST_EXPLORER'
    AZURE_CSP_BILLING = 'AZURE_CSP_BILLING'
    AZURE_CSP_PARTNER = 'AZURE_CSP_PARTNER'
    AZURE_USAGE_DETAILS = 'AZURE_USAGE_DETAILS'
    GCP_BILLING_SERVICE = 'GCP_BILLING_SERVICE'
    AZURE_ENTERPRISE_BILLING = 'AZURE_ENTERPRISE_BILLING'
    CUSTODIAN = 'CUSTODIAN'
    CUSTODIAN_ACCESS = 'CUSTODIAN_ACCESS'
    CUSTODIAN_LICENSES = 'CUSTODIAN_LICENSES'
    RIGHTSIZER_PARENT = 'RIGHTSIZER'
    RIGHTSIZER_LICENSES_PARENT = 'RIGHTSIZER_LICENSES'
    RIGHTSIZER_SIEM_DEFECT_DOJO = 'RIGHTSIZER_SIEM_DEFECT_DOJO'
    CUSTODIAN_SIEM_DEFECT_DOJO = 'CUSTODIAN_SIEM_DEFECT_DOJO'
    PLATFORM_K8S = 'PLATFORM_K8S'
    GCP_CHRONICLE_INSTANCE = 'GCP_CHRONICLE_INSTANCE'

    @classmethod
    def iter(cls):
        """
        Iterates over values, not enum items
        """
        return map(lambda x: x.value, cls)


# backward compatibility, use enum instead
AWS_ATHENA = ParentType.AWS_ATHENA.value
AZURE_AD_SSO = ParentType.AZURE_AD_SSO.value
GCP_SECURITY = ParentType.GCP_SECURITY.value
AWS_MANAGEMENT = ParentType.AWS_MANAGEMENT.value
GCP_MANAGEMENT = ParentType.GCP_MANAGEMENT.value
AZURE_RATE_CARDS = ParentType.AZURE_RATE_CARDS.value
AZURE_MANAGEMENT = ParentType.AZURE_MANAGEMENT.value
AWS_COST_EXPLORER = ParentType.AWS_COST_EXPLORER.value
AZURE_CSP_BILLING = ParentType.AZURE_CSP_BILLING.value
AZURE_CSP_PARTNER = ParentType.AZURE_CSP_PARTNER.value
AZURE_USAGE_DETAILS = ParentType.AZURE_USAGE_DETAILS.value
GCP_BILLING_SERVICE = ParentType.GCP_BILLING_SERVICE.value
AZURE_ENTERPRISE_BILLING = ParentType.AZURE_ENTERPRISE_BILLING.value
CUSTODIAN_TYPE = ParentType.CUSTODIAN.value
CUSTODIAN_ACCESS_TYPE = ParentType.CUSTODIAN_ACCESS.value
CUSTODIAN_LICENSES_TYPE = ParentType.CUSTODIAN_LICENSES.value
RIGHTSIZER_PARENT_TYPE = ParentType.RIGHTSIZER_PARENT.value
RIGHTSIZER_LICENSES_PARENT_TYPE = ParentType.RIGHTSIZER_LICENSES_PARENT.value
RIGHTSIZER_SIEM_DEFECT_DOJO_TYPE = ParentType.RIGHTSIZER_SIEM_DEFECT_DOJO.value
CUSTODIAN_SIEM_DEFECT_DOJO_TYPE = ParentType.CUSTODIAN_SIEM_DEFECT_DOJO.value
ALL_PARENT_TYPES = list(ParentType.iter())


class Cloud(str, Enum):
    AZURE = 'AZURE'
    YANDEX = 'YANDEX'
    GOOGLE = 'GOOGLE'
    AWS = 'AWS'
    OPENSTACK = 'OPEN_STACK'
    CSA = 'CSA'
    HWU = 'HARDWARE'
    ENTERPRISE = 'ENTERPRISE'
    EXOSCALE = 'EXOSCALE'
    WORKSPACE = 'WORKSPACE'
    AOS = 'AOS'
    VSPHERE = 'VSPHERE'
    VMWARE = 'VMWARE'  # VCloudDirector group
    NUTANIX = 'NUTANIX'

    @classmethod
    def iter(cls):
        """
        Iterates over values, not enum items
        """
        return map(lambda x: x.value, cls)


# todo deprecated
AZURE_CLOUD = Cloud.AZURE.value
YANDEX_CLOUD = Cloud.YANDEX.value
GOOGLE_CLOUD = Cloud.GOOGLE.value
AWS_CLOUD = Cloud.AWS.value
OPENSTACK_CLOUD = Cloud.OPENSTACK.value
CSA_CLOUD = Cloud.CSA.value
HWU_CLOUD = Cloud.HWU.value
ENTERPRISE_CLOUD = Cloud.ENTERPRISE.value
EXOSCALE_CLOUD = Cloud.EXOSCALE.value
WORKSPACE_CLOUD = Cloud.WORKSPACE.value
AOS_CLOUD = Cloud.AOS.value
VSPHERE_CLOUD = Cloud.VSPHERE.value
VMWARE_CLOUD = Cloud.VMWARE.value  # VCloudDirector group
NUTANIX_CLOUD = Cloud.NUTANIX.value

CLOUD_SHORT_LONG_NAME_MAPPING = {
    Cloud.AZURE.value: 'AZ',
    Cloud.GOOGLE.value: 'GGL',
    Cloud.HWU.value: 'HW',
    Cloud.EXOSCALE.value: 'EXO',
    Cloud.ENTERPRISE.value: 'ENT',
}

CLOUD_PROVIDERS = list(Cloud.iter())


class ApplicationType(str, Enum):
    AWS_ROLE = 'AWS_ROLE'
    AWS_CREDENTIALS = 'AWS_CREDENTIALS'
    AZURE_CREDENTIALS = 'AZURE_CREDENTIALS'
    AZURE_CERTIFICATE = 'AZURE_CERTIFICATE'
    AZURE_ENROLMENT = 'AZURE_ENROLMENT'
    GCP_COMPUTE_ACCOUNT = 'GCP_COMPUTE_ACCOUNT'
    GCP_SERVICE_ACCOUNT = 'GCP_SERVICE_ACCOUNT'
    CUSTODIAN = 'CUSTODIAN'
    CUSTODIAN_LICENSES = 'CUSTODIAN_LICENSES'
    RIGHTSIZER = 'RIGHTSIZER'
    RIGHTSIZER_LICENSES = 'RIGHTSIZER_LICENSES'
    RABBITMQ = 'RABBITMQ'
    DEFECT_DOJO = 'DEFECT_DOJO'
    K8S_KUBE_CONFIG = 'K8S_KUBE_CONFIG'
    GCP_CHRONICLE_INSTANCE = 'GCP_CHRONICLE_INSTANCE'
    SEP_SANDBOX_AWS = 'SEP_SANDBOX_AWS'

    @classmethod
    def iter(cls):
        """
        Iterates over values, not enum items
        """
        return map(lambda x: x.value, cls)


# backward compatibility
AWS_ROLE = ApplicationType.AWS_ROLE.value
AWS_CREDENTIALS = ApplicationType.AWS_CREDENTIALS.value
AZURE_CREDENTIALS = ApplicationType.AZURE_CREDENTIALS.value
AZURE_CERTIFICATE = ApplicationType.AZURE_CERTIFICATE.value
AZURE_ENROLMENT = ApplicationType.AZURE_ENROLMENT.value
GCP_COMPUTE_ACCOUNT = ApplicationType.GCP_COMPUTE_ACCOUNT.value
GCP_SERVICE_ACCOUNT = ApplicationType.GCP_SERVICE_ACCOUNT.value
# CUSTODIAN_TYPE = 'CUSTODIAN'  # declared in parents
# CUSTODIAN_LICENSES_TYPE = 'CUSTODIAN_LICENSES'
RIGHTSIZER_TYPE = ApplicationType.RIGHTSIZER.value
RIGHTSIZER_LICENSES_TYPE = ApplicationType.RIGHTSIZER_LICENSES.value
RABBITMQ_TYPE = ApplicationType.RABBITMQ.value
DEFECT_DOJO_TYPE = ApplicationType.DEFECT_DOJO.value
SEP_SANDBOX_AWS_TYPE = ApplicationType.SEP_SANDBOX_AWS.value

AVAILABLE_APPLICATION_TYPES = list(ApplicationType.iter())

# environment service
ENVS_TO_HIDE = set()
HIDDEN_ENV_PLACEHOLDER = '****'

# Tenant parent map types - probably deprecate
TENANT_PARENT_MAP_BILLING_TYPE = 'BILLING'
TENANT_PARENT_MAP_MANAGEMENT_TYPE = 'MANAGEMENT'
TENANT_PARENT_MAP_CUSTODIAN_TYPE = CUSTODIAN_TYPE
TENANT_PARENT_MAP_CUSTODIAN_ACCESS_TYPE = CUSTODIAN_ACCESS_TYPE
TENANT_PARENT_MAP_CUSTODIAN_LICENSES_TYPE = CUSTODIAN_LICENSES_TYPE
TENANT_PARENT_MAP_RIGHTSIZER_TYPE = 'RIGHTSIZER'
TENANT_PARENT_MAP_RIGHTSIZER_LICENSES_TYPE = 'RIGHTSIZER_LICENSES'
TENANT_PARENT_MAP_RIGHTSIZER_SIEM_DEFECT_DOJO_TYPE = (
    RIGHTSIZER_SIEM_DEFECT_DOJO_TYPE
)
TENANT_PARENT_MAP_CUSTODIAN_SIEM_DEFECT_DOJO_TYPE = (
    CUSTODIAN_SIEM_DEFECT_DOJO_TYPE
)

ALLOWED_TENANT_PARENT_MAP_KEYS = (
    TENANT_PARENT_MAP_BILLING_TYPE,
    TENANT_PARENT_MAP_MANAGEMENT_TYPE,
    TENANT_PARENT_MAP_CUSTODIAN_TYPE,
    TENANT_PARENT_MAP_RIGHTSIZER_TYPE,
    TENANT_PARENT_MAP_RIGHTSIZER_LICENSES_TYPE,
    TENANT_PARENT_MAP_RIGHTSIZER_SIEM_DEFECT_DOJO_TYPE,
    TENANT_PARENT_MAP_CUSTODIAN_SIEM_DEFECT_DOJO_TYPE,
    TENANT_PARENT_MAP_CUSTODIAN_LICENSES_TYPE,
    TENANT_PARENT_MAP_CUSTODIAN_ACCESS_TYPE,
)

DEFAULT_AWS_REGION = 'us-east-1'

# native cloud credentials envs
# AWS
ENV_AWS_ACCESS_KEY_ID = 'AWS_ACCESS_KEY_ID'
ENV_AWS_SECRET_ACCESS_KEY = 'AWS_SECRET_ACCESS_KEY'
ENV_AWS_SESSION_TOKEN = 'AWS_SESSION_TOKEN'
ENV_AWS_DEFAULT_REGION = 'AWS_DEFAULT_REGION'

# AZURE
ENV_AZURE_TENANT_ID = 'AZURE_TENANT_ID'
ENV_AZURE_SUBSCRIPTION_ID = 'AZURE_SUBSCRIPTION_ID'
ENV_AZURE_CLIENT_ID = 'AZURE_CLIENT_ID'
ENV_AZURE_CLIENT_SECRET = 'AZURE_CLIENT_SECRET'
ENV_AZURE_CLIENT_CERTIFICATE_PATH = 'AZURE_CLIENT_CERTIFICATE_PATH'
ENV_AZURE_CLIENT_CERTIFICATE_PASSWORD = 'AZURE_CLIENT_CERTIFICATE_PASSWORD'

# GOOGLE
ENV_GOOGLE_APPLICATION_CREDENTIALS = 'GOOGLE_APPLICATION_CREDENTIALS'
ENV_CLOUDSDK_CORE_PROJECT = 'CLOUDSDK_CORE_PROJECT'

# KUBERNETES
ENV_KUBECONFIG = 'KUBECONFIG'

COMPOUND_KEYS_SEPARATOR = '#'


class ParentScope(str, Enum):
    ALL = 'ALL'
    DISABLED = 'DISABLED'
    SPECIFIC = 'SPECIFIC'

    @classmethod
    def iter(cls):
        """
        Iterates over values, not enum items
        """
        return map(lambda x: x.value, cls)


JOB_SUCCESS_STATE = 'SUCCESS'
JOB_FAIL_STATE = 'FAIL'
JOB_RUNNING_STATE = 'RUNNING'

PLAIN_CONTENT_TYPE = 'text/plain'
SUCCESS_STATUS = 'SUCCESS'
ERROR_STATUS = 'FAILED'
RESULTS = 'results'
DATA = 'data'<|MERGE_RESOLUTION|>--- conflicted
+++ resolved
@@ -42,32 +42,6 @@
 _SENTINEL = object()
 
 
-class DBBackend(str, Enum):
-    """
-    Type of database backend for models
-    """
-
-    # uses boto credentials or role
-    DYNAMO = 'dynamo'
-
-    # uses mongo uri built from different parameters
-    MONGO = 'mongo'
-
-    def __str__(self):
-        return self.value
-
-
-class SecretsBackend(str, Enum):
-    # uses boto credentials or role
-    SSM = 'ssm'
-
-    # uses token and url from envs
-    VAULT = 'vault'
-
-    def __str__(self):
-        return self.value
-
-
 class Env(str, Enum):
     """
     Abstract enumeration class for holding environment variables
@@ -80,11 +54,7 @@
         cls,
         value: str,
         aliases: tuple[str, ...] = (),
-<<<<<<< HEAD
-        default: str = None,  # pyright: ignore
-=======
         default: str | Callable[[type['Env']], str | None] = None,  # pyright: ignore
->>>>>>> 8a71bfa1
     ):
         """
         All environment variables and optionally their default values.
@@ -213,26 +183,6 @@
         '_MODULAR_SDK_AWS_CREDENTIALS_EXPIRATION',
         ('modular_aws_credentials_expiration',),
     )
-<<<<<<< HEAD
-=======
-
-
-REGION_ENV = Env.AWS_REGION.value
-DEFAULT_REGION_ENV = Env.AWS_DEFAULT_REGION.value
-MODULAR_REGION_ENV = Env.ASSUME_ROLE_REGION.alias()
-
-MODULAR_SERVICE_MODE_ENV = Env.SERVICE_MODE.alias()
-SERVICE_MODE_DOCKER = 'docker'
-SERVICE_MODE_SAAS = 'saas'
-
-PARAM_MONGO_USER = Env.MONGO_USER.alias()
-PARAM_MONGO_PASSWORD = Env.MONGO_PASSWORD.alias()
-PARAM_MONGO_URL = Env.MONGO_URL.alias()
-PARAM_MONGO_URI = Env.MONGO_URI.alias()
-PARAM_MONGO_DB_NAME = Env.MONGO_DB_NAME.alias()
-PARAM_MONGO_SRV = Env.MONGO_SRV.alias()
-PARAM_ASSUME_ROLE_ARN = Env.ASSUME_ROLE_ARN.alias()
->>>>>>> 8a71bfa1
 
 
 class ParentType(str, Enum):
