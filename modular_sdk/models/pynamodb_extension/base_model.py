--- conflicted
+++ resolved
@@ -23,16 +23,11 @@
 from pynamodb.pagination import ResultIterator
 from pynamodb.settings import OperationSettings
 
-<<<<<<< HEAD
-from modular_sdk.commons.constants import MODULAR_SERVICE_MODE_ENV, \
-    SERVICE_MODE_DOCKER, PARAM_MONGO_USER, PARAM_MONGO_PASSWORD, \
-    PARAM_MONGO_URL, PARAM_MONGO_DB_NAME, PARAM_MONGO_SRV
-=======
 from modular_sdk.commons.constants import (
     MODULAR_SERVICE_MODE_ENV, SERVICE_MODE_DOCKER, PARAM_MONGO_USER,
     PARAM_MONGO_PASSWORD, PARAM_MONGO_URL, PARAM_MONGO_DB_NAME, PARAM_MONGO_URI,
+    PARAM_MONGO_SRV,
 )
->>>>>>> e7f80fe3
 from modular_sdk.commons.helpers import classproperty
 from modular_sdk.commons.log_helper import get_logger
 from modular_sdk.commons.time_helper import utc_iso
@@ -40,12 +35,15 @@
 _LOG = get_logger(__name__)
 
 
-def build_mongodb_uri(user: str, password: str, url: str,
-                      srv: bool = False) -> str:
+def build_mongodb_uri(
+        user: str,
+        password: str,
+        url: str,
+        srv: bool = False,
+) -> str:
     """
     Just makes the right formatting
     """
-
     return f'mongodb{"+srv" if srv else ""}://{user}:{password}@{url}/'
 
 
@@ -97,7 +95,6 @@
         bool: BooleanAttribute,
         bytes: JSONAttribute  # todo, BinaryAttribute would fit better but
     }
-
     # ... but this class has a bug -> it does not perform data
     # deserialization. The raw value from DB is returned all the time.
     # For Unicode, Number, List, Bool it is more or less acceptable, and
@@ -203,21 +200,14 @@
             user = os.environ.get(PARAM_MONGO_USER)
             password = os.environ.get(PARAM_MONGO_PASSWORD)
             url = os.environ.get(PARAM_MONGO_URL)
-            uri = os.environ.get(PARAM_MONGO_URI)
-            db = os.environ.get(PARAM_MONGO_DB_NAME)
-<<<<<<< HEAD
             srv = os.environ.get(PARAM_MONGO_SRV)
             srv = True if srv and srv.lower() in ('true', 't', 'y', 'yes') \
                 else False
-            cls._mongodb = PynamoDBToPyMongoAdapter(
-                mongodb_connection=MongoDBConnection(
-                    build_mongodb_uri(user, password, url, srv), db
-                )
-=======
-            uri = uri or build_mongodb_uri(user, password, url)
+            uri = os.environ.get(PARAM_MONGO_URI)
+            db = os.environ.get(PARAM_MONGO_DB_NAME)
+            uri = uri or build_mongodb_uri(user, password, url, srv)
             cls._mongodb = PynamoDBToPyMongoAdapter(
                 mongodb_connection=MongoDBConnection(uri, db)
->>>>>>> e7f80fe3
             )
         return cls._mongodb
 
