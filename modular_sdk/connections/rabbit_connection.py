import pika

from modular_sdk.commons import ModularException
from modular_sdk.commons.log_helper import get_logger

RABBIT_DEFAULT_RESPONSE_TIMEOUT = 30
_LOG = get_logger('modular_sdk-rabbit_connection')


class RabbitMqConnection:
    def __init__(self, connection_url, timeout):
        self.connection_url = connection_url
        self.timeout = timeout or RABBIT_DEFAULT_RESPONSE_TIMEOUT
        self.responses = {}

    def _open_channel(self):
        try:
            parameters = pika.URLParameters(self.connection_url)
            self.conn = pika.BlockingConnection(parameters)
            return self.conn.channel()
        except pika.exceptions.AMQPConnectionError as e:
            error_msg = str(e) or "Bad credentials"
            _LOG.error(f'Connection to RabbitMQ refused: {error_msg}')
            raise ModularException(
                code=502, content=f'Connection to RabbitMQ refused: {error_msg}'
            )

    def _close(self):
        if self.conn.is_open:
            self.conn.close()

    def publish(
            self,
            message: str,
            routing_key: str,
            exchange: str = '',
            headers: dict = None,
            content_type: str = None,
    ) -> None:
        _LOG.debug(f'Request queue: {routing_key}')
        channel = self._open_channel()
        try:
            channel.confirm_delivery()
            if not self.__basic_publish(
                    channel=channel,
                    exchange=exchange,
                    routing_key=routing_key,
                    properties=pika.BasicProperties(
                        headers=headers, content_type=content_type,
                    ),
                    body=message,
                    mandatory=True,
            ):
                _LOG.error(
                    f'Message was not sent: routing_key={routing_key}, '
                    f'exchange={exchange}, content_type={content_type}'
                )
                raise ModularException(
                    code=504,
                    content='Message was not sent. Check RabbitMQ configuration'
                )
            _LOG.info('Message pushed')
        finally:
            self._close()

    @staticmethod
    def __basic_publish(channel, **kwargs):
        try:
            channel.basic_publish(**kwargs)
            return True
        except (pika.exceptions.NackError, pika.exceptions.UnroutableError):
            _LOG.exception('Pika exception occurred')
            return False

    def publish_sync(
            self,
            message: str,
            routing_key: str,
            correlation_id: str,
            callback_queue: str,
            exchange: str = '',
            headers: dict = None,
            content_type: str = None,
    ) -> None:
        _LOG.debug(
            f'Request queue: {routing_key}; Response queue: {callback_queue}'
        )
        channel = self._open_channel()
        try:
            channel.confirm_delivery()
            properties = pika.BasicProperties(
                headers=headers,
                reply_to=callback_queue,
                correlation_id=correlation_id,
                content_type=content_type,
            )
            if not self.__basic_publish(
                    channel=channel,
                    exchange=exchange,
                    routing_key=routing_key,
                    properties=properties,
                    body=message,
            ):
                error_msg = (
                    f"Message was not sent: routing_key={routing_key}, "
                    f"correlation_id={correlation_id}, "
                    f"callback_queue={callback_queue}, "
                    f"exchange={exchange}, content_type={content_type}"
                )
                _LOG.error(error_msg)
                raise ModularException(
                    code=504,
                    content='Message was not sent. Check RabbitMQ configuration'
                )
            _LOG.info('Message pushed')
        finally:
            self._close()

<<<<<<< HEAD
    def consume_sync(self, queue, correlation_id):

        def _consumer_callback(ch, method, props, body):
            if props.correlation_id != correlation_id:
=======
    def consume_sync(self, queue: str, correlation_id: str) -> bytes | None:

        def _consumer_callback(
                ch: pika.adapters.blocking_connection.BlockingChannel,
                method: pika.spec.Basic.Deliver,
                props: pika.spec.BasicProperties,
                body: bytes,
        ) -> None:
            if props.correlation_id == correlation_id:
                _LOG.debug(
                    f'Message retrieved successfully with ID: '
                    f'{props.correlation_id}'
                )
                self.responses[props.correlation_id] = body
                ch.basic_ack(delivery_tag=method.delivery_tag)
                ch.stop_consuming()
            else:
>>>>>>> d41f2ed8
                _LOG.warning(
                    f'Received message with mismatched Correlation ID:'
                    f'{props.correlation_id} (expected: {correlation_id})'
                )
<<<<<<< HEAD
            _LOG.debug(
                f'Message retrieved successfully with ID: {props.correlation_id}'
            )
            self.responses[props.correlation_id] = body
            ch.basic_ack(delivery_tag=method.delivery_tag)
            ch.stop_consuming(props.correlation_id)
=======
                ch.basic_nack(delivery_tag=method.delivery_tag, requeue=True)
>>>>>>> d41f2ed8

        def _close_on_timeout():
            _LOG.warning('Timeout exceeded. Close connection')
            self._close()

        channel = self._open_channel()
        if channel.basic_consume(
                queue=queue,
                on_message_callback=_consumer_callback,
                consumer_tag=correlation_id,
        ):
            _LOG.debug(
                f'Waiting for message. Queue: {queue}, '
                f'Correlation id: {correlation_id}'
            )
        else:
            _LOG.error(f"Failed to consume message from queue '{queue}'")
            return None

        self.conn.call_later(self.timeout, _close_on_timeout)

        # blocking method
        channel.start_consuming()
        self._close()

        response = self.responses.pop(correlation_id, None)
        if response:
            _LOG.debug('Response successfully received and processed')
            return response
        _LOG.error(f"Response wasn't received. Timeout: {self.timeout} seconds")
        return None

    def check_queue_exists(self, queue_name):
        channel = self._open_channel()
        try:
            channel.queue_declare(queue=queue_name, durable=True, passive=True)
        except pika.exceptions.ChannelClosedByBroker as e:
            if e.reply_code == 404:
                return False
        self._close()
        return True

    def declare_queue(self, queue_name):
        channel = self._open_channel()
        declare_resp = channel.queue_declare(queue=queue_name, durable=True)
        _LOG.info('Queue declaration response: {0}'.format(declare_resp))<|MERGE_RESOLUTION|>--- conflicted
+++ resolved
@@ -39,38 +39,23 @@
     ) -> None:
         _LOG.debug(f'Request queue: {routing_key}')
         channel = self._open_channel()
-        try:
-            channel.confirm_delivery()
-            if not self.__basic_publish(
-                    channel=channel,
-                    exchange=exchange,
-                    routing_key=routing_key,
-                    properties=pika.BasicProperties(
-                        headers=headers, content_type=content_type,
-                    ),
-                    body=message,
-                    mandatory=True,
-            ):
-                _LOG.error(
-                    f'Message was not sent: routing_key={routing_key}, '
-                    f'exchange={exchange}, content_type={content_type}'
-                )
-                raise ModularException(
-                    code=504,
-                    content='Message was not sent. Check RabbitMQ configuration'
-                )
-            _LOG.info('Message pushed')
-        finally:
-            self._close()
-
-    @staticmethod
-    def __basic_publish(channel, **kwargs):
-        try:
-            channel.basic_publish(**kwargs)
-            return True
-        except (pika.exceptions.NackError, pika.exceptions.UnroutableError):
-            _LOG.exception('Pika exception occurred')
-            return False
+        channel.confirm_delivery()
+        response = channel.basic_publish(
+            exchange=exchange,
+            routing_key=routing_key,
+            properties=pika.BasicProperties(headers=headers,
+                                            content_type=content_type),
+            body=message,
+            mandatory=True)
+        self._close()
+        if not response:
+            _LOG.error(f'Message was not sent: routing_key={routing_key}, '
+                       f'exchange={exchange}, content_type={content_type}')
+            raise ModularException(
+                code=504,
+                content='Message was not sent. Check RabbitMQ configuration'
+            )
+        _LOG.info('Message pushed')
 
     def publish_sync(
             self,
@@ -86,42 +71,26 @@
             f'Request queue: {routing_key}; Response queue: {callback_queue}'
         )
         channel = self._open_channel()
-        try:
-            channel.confirm_delivery()
-            properties = pika.BasicProperties(
-                headers=headers,
-                reply_to=callback_queue,
-                correlation_id=correlation_id,
-                content_type=content_type,
+        channel.confirm_delivery()
+        response = channel.basic_publish(
+            exchange=exchange,
+            routing_key=routing_key,
+            properties=pika.BasicProperties(headers=headers,
+                                            reply_to=callback_queue,
+                                            correlation_id=correlation_id,
+                                            content_type=content_type),
+            body=message)
+        if not response:
+            _LOG.error(f'Message was not sent: routing_key={routing_key}, '
+                       f'correlation_id={correlation_id}, '
+                       f'callback_queue={callback_queue}, '
+                       f'exchange={exchange}, content_type={content_type}')
+            raise ModularException(
+                code=504,
+                content='Message was not sent. Check RabbitMQ configuration'
             )
-            if not self.__basic_publish(
-                    channel=channel,
-                    exchange=exchange,
-                    routing_key=routing_key,
-                    properties=properties,
-                    body=message,
-            ):
-                error_msg = (
-                    f"Message was not sent: routing_key={routing_key}, "
-                    f"correlation_id={correlation_id}, "
-                    f"callback_queue={callback_queue}, "
-                    f"exchange={exchange}, content_type={content_type}"
-                )
-                _LOG.error(error_msg)
-                raise ModularException(
-                    code=504,
-                    content='Message was not sent. Check RabbitMQ configuration'
-                )
-            _LOG.info('Message pushed')
-        finally:
-            self._close()
+        _LOG.info('Message pushed')
 
-<<<<<<< HEAD
-    def consume_sync(self, queue, correlation_id):
-
-        def _consumer_callback(ch, method, props, body):
-            if props.correlation_id != correlation_id:
-=======
     def consume_sync(self, queue: str, correlation_id: str) -> bytes | None:
 
         def _consumer_callback(
@@ -139,21 +108,11 @@
                 ch.basic_ack(delivery_tag=method.delivery_tag)
                 ch.stop_consuming()
             else:
->>>>>>> d41f2ed8
                 _LOG.warning(
                     f'Received message with mismatched Correlation ID:'
                     f'{props.correlation_id} (expected: {correlation_id})'
                 )
-<<<<<<< HEAD
-            _LOG.debug(
-                f'Message retrieved successfully with ID: {props.correlation_id}'
-            )
-            self.responses[props.correlation_id] = body
-            ch.basic_ack(delivery_tag=method.delivery_tag)
-            ch.stop_consuming(props.correlation_id)
-=======
                 ch.basic_nack(delivery_tag=method.delivery_tag, requeue=True)
->>>>>>> d41f2ed8
 
         def _close_on_timeout():
             _LOG.warning('Timeout exceeded. Close connection')
