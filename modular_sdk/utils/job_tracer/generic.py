from datetime import datetime
from modular_sdk.commons.constants import JOB_RUNNING_STATE, JOB_FAIL_STATE, \
    JOB_SUCCESS_STATE

from modular_sdk.commons import ModularException, RESPONSE_BAD_REQUEST_CODE, \
    RESPONSE_FORBIDDEN_CODE

from modular_sdk.commons.log_helper import get_logger
from modular_sdk.services.environment_service import EnvironmentService
from modular_sdk.services.job_service import JobService
from modular_sdk.utils.operation_mode.generic import \
    ModularOperationModeManagerService
from modular_sdk.utils.job_tracer.abstract import AbstractJobTracer

_LOG = get_logger('modular_sdk-job-tracer')


class ModularJobTracer(AbstractJobTracer):
    def __init__(self, operation_mode_service: ModularOperationModeManagerService,
                 environment_service: EnvironmentService, component=None):
        self.operation_mode_service = operation_mode_service
        self.environment_service = environment_service
        self.application = self.environment_service.application()
        self.component = component or self.environment_service.component()

    def start(self, job_id, meta=None):
        _LOG.debug(f'Going to mark Job {self.component} and {job_id} id as '
                   f'started')

        if meta is None:
            meta = {}

        # self.is_permitted_to_start()
        job = JobService.create(job=self.component, job_id=job_id,
                                application=self.application,
                                started_at=datetime.utcnow(),
<<<<<<< HEAD
                                state=JOB_RUNNING_STATE, meta=meta)
=======
                                state=JOB_RUNNING_STATE, meta={})
>>>>>>> b198f90e
        JobService.save(job=job)

    def is_permitted_to_start(self):
        result = self.operation_mode_service.get_mode(
            application_name=self.application
        )
        if result.get('items', {})[0].get('mode', '') == 'LIVE':
            return
        unappropriated_mode_message = f'{self.application} can not be traced ' \
                                      f'due to unappropriated mode'
        _LOG.error(unappropriated_mode_message)
        raise ModularException(
            code=RESPONSE_FORBIDDEN_CODE,
            content=unappropriated_mode_message
        )

    @staticmethod
    def __get_job(job, job_id):
        job_item = JobService.get_by_id(job=job, job_id=job_id)
        if job_item.state in ['SUCCESS', 'FAIL']:
            job_invalid_state_message = f'Job with {job_id} id and ' \
                                        f'{job} name with state ' \
                                        f'not equal to RUNNING can not be ' \
                                        f'changed'

            _LOG.error(job_invalid_state_message)
            raise ModularException(
                code=RESPONSE_BAD_REQUEST_CODE,
                content=job_invalid_state_message
            )
        return job_item

    def fail(self, job_id, error):
        _LOG.debug(f'Going to mark Job {self.component} and {job_id} id as '
                   f'failed')

        job_item = self.__get_job(job=self.component, job_id=job_id)

        stopped_at = datetime.utcnow()
        state = JOB_FAIL_STATE
        error_type = error.__class__.__name__
        error_reason = error.__str__()
        JobService.update(job=job_item, stopped_at=stopped_at, state=state,
                          error_type=error_type, error_reason=error_reason)

    def succeed(self, job_id, meta):
        _LOG.debug(f'Going to mark Job {self.component} and {job_id} id as '
                   f'succeeded')
        job_item = self.__get_job(job=self.component, job_id=job_id)

        stopped_at = datetime.utcnow()
        state = JOB_SUCCESS_STATE
        JobService.update(job=job_item, stopped_at=stopped_at, state=state,
                          meta=meta)

    def track_error(self):
        # todo submit error to aggregation pipeline
        pass<|MERGE_RESOLUTION|>--- conflicted
+++ resolved
@@ -34,11 +34,7 @@
         job = JobService.create(job=self.component, job_id=job_id,
                                 application=self.application,
                                 started_at=datetime.utcnow(),
-<<<<<<< HEAD
                                 state=JOB_RUNNING_STATE, meta=meta)
-=======
-                                state=JOB_RUNNING_STATE, meta={})
->>>>>>> b198f90e
         JobService.save(job=job)
 
     def is_permitted_to_start(self):
